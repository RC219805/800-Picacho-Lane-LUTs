--- conflicted
+++ resolved
@@ -4,60 +4,6 @@
     // For more information, visit: https://go.microsoft.com/fwlink/?linkid=830387
     "version": "0.2.0",
     "configurations": [
-<<<<<<< HEAD
-        # Example manifest describing how source renders should be processed.
-# Each entry under `renders` maps a source image to one or more variants.
-# Variants reference aspect ratio presets defined in src.config.ASPECT_RATIO_PRESETS
-# and can chain multiple operations such as cropping, resizing and grading.
-renders:
-  - source: lobby_daylight.jpg
-    variants:
-      - filename: lobby_daylight_dci4k.jpg
-        operations:
-          - type: resize
-            preset: dci_4k
-          - type: grade
-            exposure: 0.05
-            contrast: 1.05
-            saturation: 1.02
-      - filename: lobby_daylight_square.jpg
-        operations:
-          - type: resize
-            preset: square_1080
-          - type: grade
-            exposure: 0.1
-      - filename: lobby_daylight_hero.jpg
-        operations:
-          - type: crop
-            preset: hero_21x9
-            offset: [0, -0.2]  # Bias crop slightly upward
-          - type: resize
-            preset: dci_4k
-          - type: grade
-            temperature_shift: 15  # Warm the image slightly
-            micro_contrast: 1.1    # Enhance local contrast
-  - source: rooftop_evening.png
-    variants:
-      - filename: rooftop_evening_story.png
-        operations:
-          - type: crop
-            preset: web_16x9
-          - type: resize
-            preset: vertical_story
-          - type: grade
-            exposure: -0.05
-            saturation: 1.1
-      - filename: rooftop_evening_ultrawide.png
-        operations:
-          - type: resize
-            preset: ultrawide
-    """
-750-Picacho-Lightfiction: Spatially aware application of materials and textures 
-to architectural renderings at 4K DCI resolution.
-"""
-
-__version__ = "0.1.0"
-=======
         
         {
             "name": "Python Debugger: Current File with Arguments",
@@ -94,6 +40,5 @@
                 "${workspaceFolder}/luxury_video_master_grader.py"
             ]
         }
->>>>>>> b1e556a5
     ]
 }