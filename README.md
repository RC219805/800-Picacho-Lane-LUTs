# 800 Picacho Lane — Professional LUT Collection

## Overview
A cutting-edge collection of **16 professional color grading LUTs** featuring innovative **Material Response** technology.

## Collection Contents
- **Film Emulation**: Kodak 2393, FilmConvert Nitrate  
- **Location Aesthetic**: Montecito Golden Hour, Spanish Colonial Warm  
- **Material Response**: Revolutionary physics-based surface enhancement

## Innovation
**Material Response LUTs** analyze and enhance how different surfaces interact with light—shifting from purely global color transforms to surface-aware rendering that respects highlights, midtones, and micro-contrast differently across materials.

## Usage
1. Import into DaVinci Resolve, Premiere Pro, or other color-grading software.
2. Apply at **60–80% opacity** initially.
3. Stack multiple LUTs for complex material interactions.

## Luxury TIFF Batch Processor
The repository now includes `luxury_tiff_batch_processor.py`, a high-end batch workflow
for polishing large-format TIFF photography prior to digital launch. The script preserves
metadata, honors 16-bit source files when [`tifffile`](https://pypi.org/project/tifffile/)
is available, and layers tonal, chroma, clarity, and diffusion refinements tuned for
ultra-luxury real-estate storytelling.

### Requirements
- Python 3.11+
- `pip install numpy pillow` (add `tifffile` for lossless 16-bit output)

> **Note:** Earlier revisions triggered `F821` undefined-name lint errors. Pull the latest
> main branch (or reinstall from the freshest ZIP) to ensure you have the corrected helper
> that resolves the NumPy dtype handling.

### Example
```bash
python luxury_tiff_batch_processor.py /path/to/raw_tiffs /path/to/output \
  --preset signature --resize-long-edge 7000 --overwrite
```

Override any preset control (exposure, midtone contrast, vibrance, clarity, glow, etc.)
by providing the corresponding command-line flag. Use `--dry-run` to audit the processing
plan without writing files, and `--recursive` to mirror nested shoot-day folders.

## Luxury Video Master Grader

`luxury_video_master_grader.py` brings the same curated aesthetic to short-form motion
content. It wraps FFmpeg with preset-driven LUT application, tasteful denoising, clarity
and film-grain treatments, then exports a mezzanine-ready Apple ProRes master by default.
The pipeline now auto-detects HDR transfers and tone-maps them into a refined BT.709
space, optionally adds ultra-fine debanding and cinematic halation bloom, and keeps
gradient-rich interiors spotless with updated presets.

### Requirements
- FFmpeg 6+

### Examples
```bash
# Inspect available looks and recipes
python luxury_video_master_grader.py --list-presets

# Grade a clip with the signature exterior look and generate a ProRes 422 HQ master
python luxury_video_master_grader.py foyer.mov foyer_master.mov --preset signature_estate --overwrite

# Apply the courtyard sunset preset, but intensify saturation and render a 240-frame preview
python luxury_video_master_grader.py pool.mp4 pool_preview.mov \
  --preset golden_hour_courtyard --saturation 1.2 --preview-frames 240 --dry-run

# Force a master at 23.976fps if the source is variable frame rate
python luxury_video_master_grader.py drone.mov drone_master.mov \
  --target-fps 23.976 --overwrite

# Manually invoke the advanced finishing pipeline on an HDR master
python luxury_video_master_grader.py hdr.mov hdr_sdr_master.mov \
  --tone-map hable --tone-map-peak 1200 --tone-map-desat 0.2 \
  --deband strong --halation-intensity 0.18 --halation-radius 22
```

Use `--custom-lut` to feed bespoke `.cube` files, tweak parameters such as `--contrast`
or `--grain`, layer in `--deband` smoothing or halation controls, and enable `--dry-run`
to inspect the underlying FFmpeg command without rendering. The script automatically
probes the source to surface resolution, frame-rate metadata and audio configuration
before processing, then monitors for drift or variable frame-rate clips. When necessary
it conforms delivery to the nearest cinema broadcast standard (or a user-specified
`--target-fps`) to guarantee smooth, continuous playback. HDR clips are further analysed
so the tool can apply tasteful tone mapping automatically, or respect explicit
`--tone-map` overrides when you need a particular operator.
<<<<<<< HEAD
=======

## HDR Production Pipeline

`hdr_production_pipeline.sh` orchestrates a full HDR finishing pass, combining ACES
tonemapping, adaptive debanding, and filmic halation for gallery-ready masters. The
script mirrors the conflict resolution between the Codex automation branch and the main
documentation thread by retaining the bespoke HDR steps alongside the broader pipeline
overview introduced on main.

### Highlights
- ACES output transform selection with Dolby Vision and HDR10 metadata preservation
- Adaptive debanding tuned to Codex reference recipes
- Filmic halation and finishing touches that complement the luxury master grader

### Requirements
- macOS or Linux shell environment
- FFmpeg with zimg, `ffprobe`, and `python3`

### Example
```bash
./hdr_production_pipeline.sh source_hdr.mov out_hdr_master.mov \
  --aces-odt rec2020-pq --deband medium --halation strong --hdr10-metadata auto
```

Layer the script after `luxury_video_master_grader.py` to apply bespoke LUTs before the
HDR-specific finishing tools run. The pipeline preserves Dolby Vision and static HDR10
metadata where available, while the deband and halation stages default to the Codex branch
recipes highlighted in the documentation examples.
>>>>>>> bc286f08

## License
Professional use permitted with attribution.<|MERGE_RESOLUTION|>--- conflicted
+++ resolved
@@ -84,8 +84,6 @@
 `--target-fps`) to guarantee smooth, continuous playback. HDR clips are further analysed
 so the tool can apply tasteful tone mapping automatically, or respect explicit
 `--tone-map` overrides when you need a particular operator.
-<<<<<<< HEAD
-=======
 
 ## HDR Production Pipeline
 
@@ -114,7 +112,6 @@
 HDR-specific finishing tools run. The pipeline preserves Dolby Vision and static HDR10
 metadata where available, while the deband and halation stages default to the Codex branch
 recipes highlighted in the documentation examples.
->>>>>>> bc286f08
 
 ## License
 Professional use permitted with attribution.