--- conflicted
+++ resolved
@@ -410,77 +410,9 @@
     return assignments
 
 
-<<<<<<< HEAD
-def save_palette_assignments(
-    assignments: Mapping[int, MaterialRule],
-    output_path: Path | str,
-) -> None:
-    """Save cluster-to-material assignments to a JSON palette file.
-
-    Args:
-        assignments: Mapping from cluster label to MaterialRule.
-        output_path: Path where the palette JSON should be saved.
-    """
-    palette_data = {
-        "version": "1.0",
-        "assignments": {
-            str(cluster_id): material_rule.name
-            for cluster_id, material_rule in assignments.items()
-        }
-    }
-    output_path = Path(output_path)
-    output_path.parent.mkdir(parents=True, exist_ok=True)
-    with open(output_path, 'w', encoding='utf-8') as f:
-        json.dump(palette_data, f, indent=2)
-
-
-def load_palette_assignments(
-    palette_path: Path | str,
-    rules: Sequence[MaterialRule],
-) -> Dict[int, MaterialRule]:
-    """Load cluster-to-material assignments from a JSON palette file.
-
-    Args:
-        palette_path: Path to the palette JSON file.
-        rules: Available MaterialRule objects (needed to map names to rules).
-
-    Returns:
-        Mapping from cluster label to assigned MaterialRule.
-
-    Raises:
-        FileNotFoundError: If palette file does not exist.
-        ValueError: If palette references unknown material names.
-    """
-    palette_path = Path(palette_path)
-    if not palette_path.exists():
-        raise FileNotFoundError(f"Palette file not found: {palette_path}")
-
-    with open(palette_path, 'r', encoding='utf-8') as f:
-        palette_data = json.load(f)
-
-    # Build name-to-rule lookup
-    rule_by_name = {rule.name: rule for rule in rules}
-
-    # Map cluster IDs to MaterialRules using the palette
-    assignments: dict[int, MaterialRule] = {}
-    for cluster_id_str, material_name in palette_data.get("assignments", {}).items():
-        cluster_id = int(cluster_id_str)
-        if material_name not in rule_by_name:
-            raise ValueError(
-                f"Unknown material '{material_name}' in palette. "
-                f"Available materials: {list(rule_by_name.keys())}"
-            )
-        assignments[cluster_id] = rule_by_name[material_name]
-
-    return assignments
-
-
-def apply_materials(image: np.ndarray, labels: np.ndarray, assignments: Mapping[int, MaterialRule]) -> np.ndarray:
-=======
 def apply_materials(  # pylint: disable=too-many-locals
     image: np.ndarray, labels: np.ndarray, assignments: Mapping[int, MaterialRule]
 ) -> np.ndarray:
->>>>>>> 6d1605b0
     """Apply material textures to image based on cluster assignments.
 
     Blends high-resolution texture plates with base image using soft masks
