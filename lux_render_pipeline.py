--- conflicted
+++ resolved
@@ -220,9 +220,6 @@
     return np.clip(rgb * scale, 0.0, 1.0)
 
 
-<<<<<<< HEAD
-def add_bloom(rgb: np.ndarray, threshold: float = 0.8, blur_radius: int = 9, intensity: float = 0.25) -> np.ndarray:
-=======
 def add_bloom(
     rgb: np.ndarray,
     threshold: float = 0.8,
@@ -231,7 +228,6 @@
 ) -> np.ndarray:
     """Add a soft bloom based on bright pixels exceeding ``threshold``."""
 
->>>>>>> f39540db
     from scipy.ndimage import gaussian_filter
 
     lum = 0.2126 * rgb[..., 0] + 0.7152 * rgb[..., 1] + 0.0722 * rgb[..., 2]
@@ -557,10 +553,6 @@
 
     return rgb
 
-<<<<<<< HEAD
-
-def adjust_contrast_saturation(rgb: np.ndarray, contrast: float = 1.08, saturation: float = 1.05) -> np.ndarray:
-=======
 def adjust_contrast_saturation(
     rgb: np.ndarray,
     contrast: float = 1.08,
@@ -568,7 +560,6 @@
 ) -> np.ndarray:
     """Normalize contrast and saturation while keeping values in ``[0, 1]``."""
 
->>>>>>> f39540db
     # Contrast in linear light
     gray = rgb.mean(axis=2, keepdims=True)
     rgb = (rgb - gray) * contrast + gray
@@ -583,11 +574,6 @@
 # --------------------------
 # Branding (logo + caption)
 # --------------------------
-<<<<<<< HEAD
-
-
-def overlay_logo_caption(img: Image.Image, logo_path: Optional[str], text: Optional[str], margin: int = 36) -> Image.Image:
-=======
 def overlay_logo_caption(  # pylint: disable=too-many-locals
     img: Image.Image,
     logo_path: Optional[str],
@@ -596,7 +582,6 @@
 ) -> Image.Image:
     """Overlay caption text and optional logo onto ``img``."""
 
->>>>>>> f39540db
     canvas = img.copy()
     draw = ImageDraw.Draw(canvas)
     width_px, height_px = canvas.size
@@ -952,12 +937,6 @@
 # --------------------------
 # CLI
 # --------------------------
-<<<<<<< HEAD
-
-
-import typer
-=======
->>>>>>> f39540db
 app = typer.Typer(add_completion=False)
 
 
