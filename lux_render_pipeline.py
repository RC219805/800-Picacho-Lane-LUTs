--- conflicted
+++ resolved
@@ -205,15 +205,6 @@
     x_norm = xx.astype(np.float32) / max(1, w - 1)
 
     floor_mask = np.clip((y_norm - 0.55) / 0.45, 0.0, 1.0)
-<<<<<<< HEAD
-    floor_transition = gaussian_filter(floor_mask * (1.0 - floor_mask), sigma=2.0)
-    floor_transition = np.clip(floor_transition, 0.0, 1.0)
-
-    if floor_contact_shadow > 0:
-        contact_falloff = 1.0 - floor_contact_shadow * floor_transition
-        rgb = np.clip(rgb * contact_falloff[..., None], 0.0, 1.0)
-=======
->>>>>>> 410aed19
 
     if ambient_occlusion > 0:
         # Edge-based occlusion mask to ground furniture with the floor
@@ -224,13 +215,9 @@
             edge_mag /= edge_mag.max()
         occlusion = gaussian_filter(edge_mag, sigma=1.2)
         occlusion = np.clip(occlusion, 0.0, 1.0)
-<<<<<<< HEAD
-        shadow = 1.0 - ambient_occlusion * (occlusion + 0.6 * floor_transition)
-=======
         floor_contact = gaussian_filter(floor_mask * (1.0 - floor_mask), sigma=2.0)
         contact_weight = np.clip(floor_contact, 0.0, 1.0)
         shadow = 1.0 - ambient_occlusion * (occlusion + 0.6 * contact_weight)
->>>>>>> 410aed19
         rgb = np.clip(rgb * shadow[..., None], 0.0, 1.0)
 
     # Floor plank definition + specular streaks guided by perspective gradient
