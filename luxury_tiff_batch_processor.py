"""Luxury TIFF batch enhancer.

This script performs batch processing on high-resolution TIFF images to produce
polished deliverables suitable for ultra-luxury digital marketing campaigns.

The pipeline preserves bit depth where possible, keeps metadata, and applies
selectable presets that can be fine-tuned per project. Adjustments include
white balance refinement, tonal sculpting, vibrance, clarity, chroma denoising,
and an optional diffusion glow for an elevated aesthetic.
"""
from __future__ import annotations

import argparse
import contextlib
import dataclasses
import functools
import logging
import math
import uuid
from pathlib import Path
from typing import Any as _Any
from typing import Dict as _Dict
from typing import Iterable, Iterator, List, Literal, Optional, Tuple, Union

Any = _Any
Dict = _Dict

import numpy as np
from PIL import Image

try:  # Optional high-fidelity TIFF writer
    import tifffile  # type: ignore
except Exception:  # pragma: no cover - optional dependency
    tifffile = None

try:  # Optional progress bar for batch runs
    from tqdm import tqdm as _tqdm  # type: ignore
except Exception:  # pragma: no cover - optional dependency
    _tqdm = None


def _tqdm_progress(
    iterable: Iterable[Any], *, total: Optional[int], description: Optional[str]
) -> Iterable[Any]:
    """Wrap *iterable* with :mod:`tqdm` if available."""

    if _tqdm is None:  # pragma: no cover - defensive fallback
        return iterable
    return _tqdm(iterable, total=total, desc=description, unit="image")


_PROGRESS_WRAPPER = _tqdm_progress if _tqdm is not None else None


class LuxuryGradeException(RuntimeError):
    """Raised when the processing environment cannot meet luxury standards."""


class ProcessingCapabilities:
    """Introspects optional dependencies to describe processing fidelity."""

    _SENTINEL = object()

    def __init__(self, tifffile_module: Any | None | object = _SENTINEL) -> None:
        """Initialise capability detection.

        Parameters
        ----------
        tifffile_module:
            Optional dependency override primarily used by tests.  When omitted
            (the default) the globally imported :mod:`tifffile` module is
            consulted.  Passing ``None`` explicitly simulates the dependency not
            being available at all.
        """

        if tifffile_module is self._SENTINEL:
            self._tifffile = tifffile
        else:
            self._tifffile = tifffile_module
        self.bit_depth = 16 if self._supports_16_bit_output() else 8
        self.hdr_capable = self._detect_hdr_support()

    def _supports_16_bit_output(self) -> bool:
        """Return ``True`` when a writer capable of 16-bit output is available."""

        return bool(getattr(self._tifffile, "imwrite", None))

    def _detect_hdr_support(self) -> bool:
        """Best-effort check for HDR support given optional dependencies."""

        if not self._supports_16_bit_output():
            return False

        supports_hdr = getattr(self._tifffile, "supports_hdr", True)
        try:
            return bool(supports_hdr)
        except Exception:  # pragma: no cover - defensive fallback
            return False

    def assert_luxury_grade(self) -> None:
        """
        Validates that the processing environment meets luxury-grade requirements:
        - 16-bit precision
        - HDR capability
        Raises LuxuryGradeException if requirements are not met.
        """
        if self.bit_depth < 16:
            raise LuxuryGradeException(
                "Material Response requires 16-bit precision. "
                "Install tifffile to unlock quantum color depth."
            )
        if not self.hdr_capable:
            raise LuxuryGradeException(
                "Luxury-grade processing requires HDR capability. "
                "Install tifffile or ensure your environment supports HDR."
            )


LOGGER = logging.getLogger("luxury_tiff_batch_processor")


__all__ = [
    "AdjustmentSettings",
    "FloatDynamicRange",
    "ImageToFloatResult",
    "LUXURY_PRESETS",
    "ProcessingCapabilities",
    "apply_adjustments",
    "build_adjustments",
    "collect_images",
    "float_to_dtype_array",
    "gaussian_blur",
    "gaussian_kernel",
<<<<<<< HEAD
    "gaussian_kernel_cached",
=======
>>>>>>> 9a1e9143
    "image_to_float",
    "main",
    "parse_args",
    "process_image",
    "process_single_image",
    "run_pipeline",
    "save_image",
]


def _wrap_with_progress(
    iterable: Iterable[Any],
    *,
    total: Optional[int],
    description: str,
    enabled: bool,
) -> Iterable[Any]:
    """Return an iterable wrapped with a progress helper when available."""

    if not enabled:
        return iterable

    helper = _PROGRESS_WRAPPER
    if helper is None:
        LOGGER.debug("Progress helper not available; install tqdm for progress reporting.")
        return iterable

    try:
        return helper(iterable, total=total, description=description)
    except Exception:  # pragma: no cover - defensive fallback
        LOGGER.exception("Progress helper failed; continuing without progress display.")
        return iterable


@dataclasses.dataclass
class AdjustmentSettings:
    """Holds the image adjustment parameters for a processing run."""

    exposure: float = 0.0
    white_balance_temp: Optional[float] = None
    white_balance_tint: float = 0.0
    shadow_lift: float = 0.0
    highlight_recovery: float = 0.0
    midtone_contrast: float = 0.0
    vibrance: float = 0.0
    saturation: float = 0.0
    clarity: float = 0.0
    chroma_denoise: float = 0.0
    glow: float = 0.0

    def __post_init__(self) -> None:
        self._validate()

    def _validate(self) -> None:
        def ensure_range(name: str, value: float, minimum: float, maximum: float) -> None:
            if not (minimum <= value <= maximum):
                raise ValueError(f"{name} must be between {minimum} and {maximum}, got {value}")

        ensure_range("exposure", self.exposure, -5.0, 5.0)

        if self.white_balance_temp is not None:
            ensure_range("white_balance_temp", self.white_balance_temp, 1500.0, 20000.0)

        ensure_range("white_balance_tint", self.white_balance_tint, -150.0, 150.0)
        ensure_range("shadow_lift", self.shadow_lift, 0.0, 1.0)
        ensure_range("highlight_recovery", self.highlight_recovery, 0.0, 1.0)
        ensure_range("midtone_contrast", self.midtone_contrast, -1.0, 1.0)
        ensure_range("vibrance", self.vibrance, -1.0, 1.0)
        ensure_range("saturation", self.saturation, -1.0, 1.0)
        ensure_range("clarity", self.clarity, -1.0, 1.0)
        ensure_range("chroma_denoise", self.chroma_denoise, 0.0, 1.0)
        ensure_range("glow", self.glow, 0.0, 1.0)


# --- Float handling primitives -------------------------------------------------


@dataclasses.dataclass(frozen=True)
class FloatDynamicRange:
    """Describes how floating point image data was normalised."""

    offset: np.ndarray
    scale: np.ndarray
    scale_recip: np.ndarray

    @classmethod
    def from_array(cls, arr: np.ndarray) -> Optional["FloatDynamicRange"]:
        """Create a descriptor capturing per-channel offset and scale."""

        if arr.size == 0:
            return None

        if arr.ndim == 2:
            working = arr[:, :, None]
        else:
            working = arr

        channels = working.shape[-1]
        flattened = working.reshape(-1, channels)

        offsets = np.zeros(channels, dtype=np.float32)
        scales = np.ones(channels, dtype=np.float32)
        saw_finite = False

        for idx in range(channels):
            channel = flattened[:, idx]
            finite = channel[np.isfinite(channel)]
            if finite.size == 0:
                offsets[idx] = 0.0
                scales[idx] = 1.0
                continue

            saw_finite = True
            min_val = float(np.min(finite))
            max_val = float(np.max(finite))
            offsets[idx] = np.float32(min_val)
            diff = float(max_val - min_val)
            if diff <= 0.0 or not math.isfinite(diff):
                scales[idx] = 1.0
            else:
                scales[idx] = np.float32(diff)

        if not saw_finite:
            return None

        scale_recip = np.where(scales == 0.0, 1.0, 1.0 / scales).astype(np.float32)
        return cls(offset=offsets, scale=scales.astype(np.float32), scale_recip=scale_recip)

    @staticmethod
    def _prepare(arr: np.ndarray) -> Tuple[np.ndarray, bool]:
        working = np.asarray(arr, dtype=np.float32)
        squeezed = False
        if working.ndim == 2:
            working = working[:, :, None]
            squeezed = True
        return working, squeezed

    def normalise(self, arr: np.ndarray) -> np.ndarray:
        working, squeezed = self._prepare(arr)
        offset = self.offset.reshape((1, 1, -1))
        scale = self.scale_recip.reshape((1, 1, -1))
        normalised = (working - offset) * scale
        if squeezed:
            return normalised[:, :, 0]
        return normalised

    def denormalise(self, arr: np.ndarray) -> np.ndarray:
        working, squeezed = self._prepare(arr)
        offset = self.offset.reshape((1, 1, -1))
        scale = self.scale.reshape((1, 1, -1))
        restored = working * scale + offset
        if squeezed:
            return restored[:, :, 0]
        return restored


@dataclasses.dataclass(frozen=True)
class ImageToFloatResult:
    """Container for :func:`image_to_float` results with metadata."""

    array: np.ndarray
    dtype: np.dtype
    alpha: Optional[np.ndarray]
    base_channels: int
    float_normalisation: Optional[FloatDynamicRange] = None

    def __iter__(self):
        yield self.array
        yield self.dtype
        yield self.alpha
        yield self.base_channels

# Signature looks tailored to the 800 Picacho Lane collection.
LUXURY_PRESETS = {
    "signature": AdjustmentSettings(
        exposure=0.12,
        white_balance_temp=6500,
        white_balance_tint=4.0,
        shadow_lift=0.18,
        highlight_recovery=0.15,
        midtone_contrast=0.08,
        vibrance=0.18,
        saturation=0.06,
        clarity=0.16,
        chroma_denoise=0.08,
        glow=0.05,
    ),
    "architectural": AdjustmentSettings(
        exposure=0.08,
        white_balance_temp=6200,
        white_balance_tint=2.0,
        shadow_lift=0.12,
        highlight_recovery=0.1,
        midtone_contrast=0.05,
        vibrance=0.12,
        saturation=0.04,
        clarity=0.22,
        chroma_denoise=0.05,
        glow=0.02,
    ),
    "golden_hour_courtyard": AdjustmentSettings(
        exposure=0.08,
        white_balance_temp=5600,
        white_balance_tint=5.0,
        shadow_lift=0.24,
        highlight_recovery=0.18,
        midtone_contrast=0.10,
        vibrance=0.28,
        saturation=0.05,
        clarity=0.20,
        chroma_denoise=0.06,
        glow=0.12,
    ),
    "twilight": AdjustmentSettings(
        exposure=0.05,
        white_balance_temp=5400,
        white_balance_tint=8.0,
        shadow_lift=0.24,
        highlight_recovery=0.18,
        midtone_contrast=0.1,
        vibrance=0.24,
        saturation=0.08,
        clarity=0.12,
        chroma_denoise=0.1,
        glow=0.12,
    ),
}


def parse_args(argv: Optional[Iterable[str]] = None) -> argparse.Namespace:
    parser = argparse.ArgumentParser(
        description="Batch enhance TIFF files for ultra-luxury marketing output.",
        formatter_class=argparse.ArgumentDefaultsHelpFormatter,
    )
    parser.add_argument("input", type=Path, help="Folder that contains source TIFF files")
    parser.add_argument(
        "output",
        type=Path,
        nargs="?",
        default=None,
        help="Folder where processed files will be written. Defaults to '<input>_lux' next to the input folder.",
    )
    parser.add_argument(
        "--preset",
        default="signature",
        choices=sorted(LUXURY_PRESETS.keys()),
        help="Adjustment preset that provides a starting point",
    )
    parser.add_argument(
        "--recursive",
        action="store_true",
        help="Process folders recursively and mirror the directory tree in the output",
    )
    parser.add_argument(
        "--suffix",
        default="_lux",
        help="Filename suffix appended before the extension for processed files",
    )
    parser.add_argument(
        "--overwrite",
        action="store_true",
        help="Allow overwriting existing files in the destination",
    )
    parser.add_argument(
        "--compression",
        default="tiff_lzw",
        help="TIFF compression to use when saving (as understood by Pillow)",
    )
    parser.add_argument(
        "--resize-long-edge",
        type=int,
        default=None,
        help="Optionally resize the longest image edge to this many pixels while preserving aspect ratio",
    )
    parser.add_argument("--dry-run", action="store_true", help="Preview the work without writing any files")
    parser.add_argument(
        "--no-progress",
        action="store_true",
        help="Disable progress reporting (useful for minimal or non-interactive environments)",
    )

    # Fine control overrides.
    parser.add_argument("--exposure", type=float, default=None, help="Exposure adjustment in stops")
    parser.add_argument(
        "--white-balance-temp",
        type=float,
        default=None,
        dest="white_balance_temp",
        help="Target color temperature in Kelvin",
    )
    parser.add_argument(
        "--white-balance-tint",
        type=float,
        default=None,
        dest="white_balance_tint",
        help="Green-magenta tint compensation (positive skews magenta)",
    )
    parser.add_argument("--shadow-lift", type=float, default=None, help="Shadow recovery strength (0-1)")
    parser.add_argument(
        "--highlight-recovery",
        type=float,
        default=None,
        help="Highlight compression strength (0-1)",
    )
    parser.add_argument(
        "--midtone-contrast", type=float, default=None, dest="midtone_contrast", help="Midtone contrast strength"
    )
    parser.add_argument("--vibrance", type=float, default=None, help="Vibrance strength (0-1)")
    parser.add_argument("--saturation", type=float, default=None, help="Additional saturation multiplier delta")
    parser.add_argument("--clarity", type=float, default=None, help="Local contrast boost strength (0-1)")
    parser.add_argument(
        "--chroma-denoise",
        type=float,
        default=None,
        dest="chroma_denoise",
        help="Chrominance denoising amount (0-1)",
    )
    parser.add_argument(
        "--luxury-glow", type=float, default=None, dest="glow", help="Diffusion glow strength (0-1)"
    )

    parser.add_argument(
        "--log-level",
        default="INFO",
        choices=["DEBUG", "INFO", "WARNING", "ERROR", "CRITICAL"],
        help="Logging verbosity",
    )

    args = parser.parse_args(list(argv) if argv is not None else None)
    if args.output is None:
        args.output = default_output_folder(args.input)
    logging.basicConfig(level=getattr(logging, args.log_level), format="%(levelname)s: %(message)s")
    return args


def default_output_folder(input_folder: Path) -> Path:
    """Return the default output folder for a given input directory."""

    # input_folder is already a Path object
    if input_folder.name:
        return input_folder.parent / f"{input_folder.name}_lux"
    return input_folder / "luxury_output"


def build_adjustments(args: argparse.Namespace) -> AdjustmentSettings:
    base = dataclasses.replace(LUXURY_PRESETS[args.preset])
    for field in dataclasses.fields(AdjustmentSettings):
        value = getattr(args, field.name, None)
        if value is not None:
            setattr(base, field.name, value)
            base._validate()
    LOGGER.debug("Using adjustments: %s", base)
    return base


def collect_images(folder: Path, recursive: bool) -> Iterator[Path]:
    patterns: List[str] = ["*.tif", "*.tiff", "*.TIF", "*.TIFF"]
    if recursive:
        for pattern in patterns:
            yield from folder.rglob(pattern)
    else:
        for pattern in patterns:
            yield from folder.glob(pattern)


def ensure_output_path(
    input_root: Path,
    output_root: Path,
    source: Path,
    suffix: str,
    recursive: bool,
    *,
    create: bool = True,
) -> Path:
    relative = source.relative_to(input_root) if recursive else Path(source.name)
    destination = output_root / relative
    if create:
        destination.parent.mkdir(parents=True, exist_ok=True)
    new_name = destination.stem + suffix + destination.suffix
    return destination.with_name(new_name)


def image_to_float(
    image: Image.Image,
    return_format: Literal["tuple3", "tuple4", "object"] = "object",
) -> Union[
    Tuple[np.ndarray, np.dtype, Optional[np.ndarray]],
    Tuple[np.ndarray, np.dtype, Optional[np.ndarray], int],
    ImageToFloatResult,
]:
    """Converts a PIL image to an RGB float32 array in the 0-1 range."""

    supported_modes = {
        "RGB",
        "RGBA",
        "I",
        "I;16",
        "I;16L",
        "I;16B",
        "I;16S",
        "F",
        "L",
        "LA",
    }
    if image.mode not in supported_modes:
        image = image.convert("RGBA" if "A" in image.getbands() else "RGB")

    arr = np.array(image)
    alpha_channel: Optional[np.ndarray] = None

    if arr.ndim == 2:
        base_channels = 1
        color_data = arr[:, :, None]
    else:
        if arr.shape[2] == 4:
            alpha_channel = arr[:, :, 3]
            base_channels = 3
            color_data = arr[:, :, :3]
        elif arr.shape[2] == 2:
            alpha_channel = arr[:, :, 1]
            base_channels = 1
            color_data = arr[:, :, :1]
        else:
            base_channels = arr.shape[2]
            color_data = arr[:, :, :base_channels]

    color_float = color_data.astype(np.float32, copy=False)
    alpha_float = alpha_channel.astype(np.float32, copy=False) if alpha_channel is not None else None

    float_norm: Optional[FloatDynamicRange] = None
    if np.issubdtype(color_data.dtype, np.integer):
        dtype_info = np.iinfo(color_data.dtype)
        scale = dtype_info.max - dtype_info.min
        if scale == 0:
            normalised = np.zeros_like(color_float, dtype=np.float32)
            if alpha_float is not None:
                alpha_float = np.zeros_like(alpha_float, dtype=np.float32)
        else:
            offset = float(dtype_info.min)
            inv_scale = 1.0 / float(scale)
            normalised = (color_float - offset) * inv_scale
            if alpha_float is not None:
                alpha_float = (alpha_float - offset) * inv_scale
        normalised = np.clip(normalised, 0.0, 1.0)
        if alpha_float is not None:
            alpha_float = np.clip(alpha_float, 0.0, 1.0)
    else:
        float_norm = FloatDynamicRange.from_array(color_float)
        if float_norm is not None:
            normalised = float_norm.normalise(color_float)
        else:
            normalised = color_float
        normalised = np.clip(normalised, 0.0, 1.0)
        if alpha_float is not None:
            alpha_float = np.clip(alpha_float, 0.0, 1.0)

    if base_channels == 1:
        working = np.repeat(normalised, 3, axis=2)
    else:
        working = normalised

    result = ImageToFloatResult(
        array=np.ascontiguousarray(working, dtype=np.float32),
        dtype=np.dtype(color_data.dtype),
        alpha=None if alpha_float is None else np.ascontiguousarray(alpha_float, dtype=np.float32),
        base_channels=base_channels,
        float_normalisation=float_norm,
    )

    if return_format == "tuple3":
        return result.array, result.dtype, result.alpha
    if return_format == "tuple4":
        return result.array, result.dtype, result.alpha, result.base_channels
    allowed_formats = ("object", "tuple3", "tuple4")
    if return_format not in allowed_formats:
        raise ValueError(f"Unsupported return_format: {return_format}. Allowed values are: {allowed_formats}")
    return result


def float_to_dtype_array(
    arr: np.ndarray,
    dtype: np.dtype,
    alpha: Optional[np.ndarray],
    base_channels: Optional[int] = None,
    *,
    float_normalisation: Optional[FloatDynamicRange] = None,
) -> np.ndarray:
    arr = np.clip(arr, 0.0, 1.0)
    if arr.ndim == 2:
        working = arr[:, :, None]
    else:
        working = arr

    if base_channels is None:
        base_channels = working.shape[2]
    color = working[:, :, :base_channels]

    np_dtype = np.dtype(dtype)
    dtype_info = np.iinfo(np_dtype) if np.issubdtype(np_dtype, np.integer) else None
    if dtype_info:
        scale = float(dtype_info.max - dtype_info.min)
        if scale == 0:
            color_int = np.full_like(color, dtype_info.min, dtype=np_dtype)
        else:
            color_int = np.round(color * scale + dtype_info.min).astype(np_dtype)
    else:
        if float_normalisation is not None and np.issubdtype(np_dtype, np.floating):
            color = float_normalisation.denormalise(color)
        color_int = color.astype(np_dtype, copy=False)

    channels: list[np.ndarray] = [color_int]

    if alpha is not None:
        alpha = np.clip(alpha, 0.0, 1.0)
        if dtype_info:
            scale = float(dtype_info.max - dtype_info.min)
            if scale == 0:
                alpha_int = np.full_like(alpha, dtype_info.min, dtype=np_dtype)
            else:
                alpha_int = np.round(alpha * scale + dtype_info.min).astype(np_dtype)
        else:
            alpha_int = alpha.astype(np_dtype, copy=False)
        channels.append(alpha_int[:, :, None])

    result = np.concatenate(channels, axis=2) if len(channels) > 1 else color_int
    if result.shape[2] == 1:
        result = result[:, :, 0]
    return np.ascontiguousarray(result)


def compression_for_tifffile(compression: str) -> Optional[str]:
    comp = compression.lower()
    mapping = {
        "tiff_lzw": "lzw",
        "lzw": "lzw",
        "tiff_adobe_deflate": "deflate",
        "adobe_deflate": "deflate",
        "deflate": "deflate",
        "tiff_zip": "deflate",
        "zip": "deflate",
        "tiff_jpeg": "jpeg",
        "jpeg": "jpeg",
        "tiff_none": None,
        "none": None,
        "raw": None,
    }
    return mapping.get(comp, comp)



def sanitize_tiff_metadata(raw_metadata: Optional[Any]) -> Optional[Dict[int, Any]]:
    if raw_metadata is None:
        return None
    safe: Dict[int, Any] = {}
    forbidden_tags = {256, 257, 273, 279, 322, 323, 324, 325}
    try:
        for tag in raw_metadata:
            if tag in forbidden_tags:
                continue
            safe[tag] = raw_metadata[tag]
    except Exception:  # pragma: no cover - metadata best effort
        LOGGER.debug("Unable to sanitise TIFF metadata", exc_info=True)
        return None
    return safe or None


def save_image(
    destination: Path,
    arr_int: np.ndarray,
    dtype: np.dtype,
    metadata,
    icc_profile: Optional[bytes],
    compression: str,
) -> None:
    metadata = sanitize_tiff_metadata(metadata)
    np_dtype = np.dtype(dtype)
    dtype_info = np.iinfo(np_dtype) if np.issubdtype(np_dtype, np.integer) else None

    use_tifffile = tifffile is not None and (
        (dtype_info is not None and dtype_info.bits >= 16)
        or np.issubdtype(np_dtype, np.floating)
    )

    array_to_write = arr_int
    if array_to_write.ndim == 2:
        photometric = "minisblack"
    else:
        photometric = "rgb" if array_to_write.shape[2] >= 3 else "minisblack"

    if use_tifffile:
        tiff_kwargs = {
            "photometric": photometric,
            "compression": compression_for_tifffile(compression),
            "metadata": None,
        }
        if array_to_write.ndim == 3 and array_to_write.shape[2] > 3:
            tiff_kwargs["extrasamples"] = "unassoc"
        extratags = []
        if icc_profile:
            extratags.append((34675, "B", len(icc_profile), icc_profile, False))
        if metadata:
            try:
                tiff_kwargs["metadata"] = {tag: metadata[tag] for tag in metadata}
            except Exception:  # pragma: no cover - best-effort metadata copy
                LOGGER.debug("Unable to serialise TIFF metadata", exc_info=True)
        if extratags:
            tiff_kwargs["extratags"] = extratags
        tifffile.imwrite(destination, array_to_write, **tiff_kwargs)
        return

    if dtype_info and dtype_info.bits == 16:
        LOGGER.warning(
            "Falling back to Pillow for 16-bit save; output will be 8-bit. Install 'tifffile' for full 16-bit support."
        )
        scale = dtype_info.max / 255.0 if dtype_info.max else 1.0
        rgb = np.clip(array_to_write[..., :3], 0, dtype_info.max).astype(np.float32) / scale
        rgb8 = np.clip(np.round(rgb), 0, 255).astype(np.uint8)
        if array_to_write.ndim == 3 and array_to_write.shape[2] > 3:
            alpha = np.clip(array_to_write[..., 3], 0, dtype_info.max).astype(np.float32) / scale
            alpha8 = np.clip(np.round(alpha), 0, 255).astype(np.uint8)
            array_to_write = np.concatenate([rgb8, alpha8[:, :, None]], axis=2)
        else:
            array_to_write = rgb8
    elif np.issubdtype(np_dtype, np.floating):
        rgb = np.clip(array_to_write, 0.0, 1.0)
        array_to_write = np.clip(np.round(rgb * 255.0), 0, 255).astype(np.uint8)
    else:
        array_to_write = array_to_write.astype(np.uint8)

    if array_to_write.ndim == 2:
        mode = "L"
    elif array_to_write.shape[2] == 4:
        mode = "RGBA"
    elif array_to_write.shape[2] == 3:
        mode = "RGB"
    else:
        mode = "L"

    image = Image.fromarray(array_to_write, mode=mode)
    save_kwargs = {"compression": compression}
    if metadata is not None:
        save_kwargs["tiffinfo"] = metadata
    if icc_profile:
        save_kwargs["icc_profile"] = icc_profile
    image.save(destination, format="TIFF", **save_kwargs)


def apply_exposure(arr: np.ndarray, stops: float) -> np.ndarray:
    if stops == 0:
        return arr
    factor = float(2.0 ** stops)
    LOGGER.debug("Applying exposure: %s stops (factor %.3f)", stops, factor)
    return arr * factor


def kelvin_to_rgb(temperature: float) -> np.ndarray:
    temp = temperature / 100.0
    if temp <= 0:
        temp = 0.1

    if temp <= 66:
        red = 1.0
        green = np.clip(0.39008157876901960784 * math.log(temp) - 0.63184144378862745098, 0, 1)
        blue = 0 if temp <= 19 else np.clip(0.54320678911019607843 * math.log(temp - 10) - 1.19625408914, 0, 1)
    else:
        red = np.clip(1.29293618606274509804 * (temp - 60) ** -0.1332047592, 0, 1)
        green = np.clip(1.12989086089529411765 * (temp - 60) ** -0.0755148492, 0, 1)
        blue = 1.0
    return np.array([red, green, blue], dtype=np.float32)


def apply_white_balance(arr: np.ndarray, temperature: Optional[float], tint: float) -> np.ndarray:
    result = arr
    if temperature is not None:
        ref = kelvin_to_rgb(6500.0)
        target = kelvin_to_rgb(temperature)
        scale = target / ref
        LOGGER.debug("Applying temperature: %sK scale=%s", temperature, scale)
        result = result * scale.reshape((1, 1, 3))
    if tint:
        tint_scale = np.array([1.0 + tint * 0.0015, 1.0, 1.0 - tint * 0.0015], dtype=np.float32)
        LOGGER.debug("Applying tint scale=%s", tint_scale)
        result = result * tint_scale.reshape((1, 1, 3))
    return result


def luminance(arr: np.ndarray) -> np.ndarray:
    return arr[:, :, 0] * 0.2126 + arr[:, :, 1] * 0.7152 + arr[:, :, 2] * 0.0722


def apply_shadow_lift(arr: np.ndarray, amount: float) -> np.ndarray:
    if amount <= 0:
        return arr
    gamma = 1.0 / (1.0 + amount * 3.0)
    lum = luminance(arr)
    lifted = np.power(np.clip(lum, 0.0, 1.0), gamma)
    LOGGER.debug("Shadow lift amount=%s gamma=%.3f", amount, gamma)
    return arr + (lifted - lum)[..., None]


def apply_highlight_recovery(arr: np.ndarray, amount: float) -> np.ndarray:
    if amount <= 0:
        return arr
    gamma = 1.0 + amount * 2.0
    lum = luminance(arr)
    compressed = np.power(np.clip(lum, 0.0, 1.0), gamma)
    LOGGER.debug("Highlight recovery amount=%s gamma=%.3f", amount, gamma)
    return arr + (compressed - lum)[..., None]


def apply_midtone_contrast(arr: np.ndarray, amount: float) -> np.ndarray:
    if amount == 0:
        return arr
    lum = luminance(arr)
    contrasted = 0.5 + (lum - 0.5) * (1.0 + amount)
    LOGGER.debug("Midtone contrast amount=%s", amount)
    return arr + (contrasted - lum)[..., None]


def rgb_to_hsv(arr: np.ndarray) -> np.ndarray:
    r, g, b = arr[..., 0], arr[..., 1], arr[..., 2]
    maxc = np.max(arr, axis=-1)
    minc = np.min(arr, axis=-1)
    diff = maxc - minc

    hue = np.zeros_like(maxc)
    mask = diff != 0
    rc = np.zeros_like(maxc)
    gc = np.zeros_like(maxc)
    bc = np.zeros_like(maxc)

    rc[mask] = ((maxc - r) / diff)[mask]
    gc[mask] = ((maxc - g) / diff)[mask]
    bc[mask] = ((maxc - b) / diff)[mask]

    hue[maxc == r] = (bc - gc)[maxc == r]
    hue[maxc == g] = 2.0 + (rc - bc)[maxc == g]
    hue[maxc == b] = 4.0 + (gc - rc)[maxc == b]
    hue = (hue / 6.0) % 1.0

    saturation = np.zeros_like(maxc)
    saturation[maxc != 0] = diff[maxc != 0] / maxc[maxc != 0]

    value = maxc
    return np.stack([hue, saturation, value], axis=-1)


def hsv_to_rgb(arr: np.ndarray) -> np.ndarray:
    h, s, v = arr[..., 0], arr[..., 1], arr[..., 2]
    i = np.floor(h * 6.0).astype(int)
    f = h * 6.0 - i
    p = v * (1.0 - s)
    q = v * (1.0 - f * s)
    t = v * (1.0 - (1.0 - f) * s)

    i_mod = i % 6
    shape = h.shape + (3,)
    rgb = np.zeros(shape, dtype=np.float32)

    conditions = [
        (i_mod == 0, np.stack([v, t, p], axis=-1)),
        (i_mod == 1, np.stack([q, v, p], axis=-1)),
        (i_mod == 2, np.stack([p, v, t], axis=-1)),
        (i_mod == 3, np.stack([p, q, v], axis=-1)),
        (i_mod == 4, np.stack([t, p, v], axis=-1)),
        (i_mod == 5, np.stack([v, p, q], axis=-1)),
    ]
    for condition, value in conditions:
        rgb[condition] = value[condition]
    return rgb


def apply_vibrance(arr: np.ndarray, amount: float) -> np.ndarray:
    if amount == 0:
        return arr
    hsv = rgb_to_hsv(arr)
    saturation = hsv[..., 1]
    hsv[..., 1] = np.clip(saturation + amount * (1.0 - saturation) * np.sqrt(saturation), 0.0, 1.0)
    LOGGER.debug("Vibrance amount=%s", amount)
    return hsv_to_rgb(hsv)


def apply_saturation(arr: np.ndarray, amount: float) -> np.ndarray:
    if amount == 0:
        return arr
    hsv = rgb_to_hsv(arr)
    hsv[..., 1] = np.clip(hsv[..., 1] * (1.0 + amount), 0.0, 1.0)
    LOGGER.debug("Saturation delta=%s", amount)
    return hsv_to_rgb(hsv)


@functools.lru_cache(maxsize=32)
def gaussian_kernel(radius: int, sigma: Optional[float] = None) -> np.ndarray:
    if radius <= 0:
        return np.array([1.0], dtype=np.float32)
    sigma = sigma or max(radius / 3.0, 1e-6)
    ax = np.arange(-radius, radius + 1, dtype=np.float32)
    kernel = np.exp(-(ax ** 2) / (2.0 * sigma ** 2))
    kernel /= np.sum(kernel)
    return kernel.astype(np.float32)


def gaussian_kernel_cached(radius: int, sigma: Optional[float] = None) -> np.ndarray:
    """
    Retrieve a cached 1D Gaussian kernel for the given radius and sigma.

    Parameters
    ----------
    radius : int
        The radius of the kernel. Must be >= 0.
    sigma : Optional[float]
        The standard deviation of the Gaussian. If None, a default based on radius is used.

    Returns
    -------
    np.ndarray
        A 1D numpy array containing the Gaussian kernel, normalized to sum to 1.

    Notes
    -----
    The returned kernel is cached for each (radius, sigma) combination to improve performance.
    The kernel must not be mutated; callers should copy it if mutation is required.
    """
    return gaussian_kernel(radius, sigma)


def separable_convolve(arr: np.ndarray, kernel: np.ndarray, axis: int) -> np.ndarray:
    pad_width = [(0, 0)] * arr.ndim
    k = kernel.size // 2
    pad_width[axis] = (k, k)
    padded = np.pad(arr, pad_width, mode="reflect")
    convolved = np.apply_along_axis(lambda m: np.convolve(m, kernel, mode="valid"), axis=axis, arr=padded)
    return convolved.astype(np.float32)


def gaussian_blur(arr: np.ndarray, radius: int, sigma: Optional[float] = None) -> np.ndarray:
    kernel = gaussian_kernel_cached(radius, sigma)
    blurred = separable_convolve(arr, kernel, axis=0)
    blurred = separable_convolve(blurred, kernel, axis=1)
    return blurred


def apply_clarity(arr: np.ndarray, amount: float) -> np.ndarray:
    if amount <= 0:
        return arr
    radius = max(1, int(round(1 + amount * 5)))
    blurred = gaussian_blur(arr, radius)
    high_pass = arr - blurred
    LOGGER.debug("Clarity amount=%s radius=%s", amount, radius)
    return np.clip(arr + high_pass * (0.6 + amount * 0.8), 0.0, 1.0)


def rgb_to_yuv(arr: np.ndarray) -> np.ndarray:
    matrix = np.array(
        [
            [0.2126, 0.7152, 0.0722],
            [-0.1146, -0.3854, 0.5000],
            [0.5000, -0.4542, -0.0458],
        ],
        dtype=np.float32,
    )
    yuv = arr @ matrix.T
    yuv[..., 1:] += 0.5
    return yuv


def yuv_to_rgb(arr: np.ndarray) -> np.ndarray:
    matrix = np.array(
        [
            [1.0, 0.0, 1.5748],
            [1.0, -0.1873, -0.4681],
            [1.0, 1.8556, 0.0],
        ],
        dtype=np.float32,
    )
    rgb = arr.copy()
    rgb[..., 1:] -= 0.5
    rgb = rgb @ matrix.T
    return rgb


def apply_chroma_denoise(arr: np.ndarray, amount: float) -> np.ndarray:
    if amount <= 0:
        return arr
    yuv = rgb_to_yuv(arr)
    radius = max(1, int(round(1 + amount * 4)))
    for channel in (1, 2):
        channel_data = yuv[..., channel]
        blurred = gaussian_blur(channel_data[..., None], radius)[:, :, 0]
        yuv[..., channel] = channel_data * (1.0 - amount) + blurred * amount
    LOGGER.debug("Chroma denoise amount=%s radius=%s", amount, radius)
    return np.clip(yuv_to_rgb(yuv), 0.0, 1.0)


def apply_glow(arr: np.ndarray, amount: float) -> np.ndarray:
    if amount <= 0:
        return arr
    radius = max(2, int(round(6 + amount * 20)))
    softened = gaussian_blur(arr, radius)
    LOGGER.debug("Glow amount=%s radius=%s", amount, radius)
    return np.clip(arr * (1.0 - amount) + softened * amount, 0.0, 1.0)


def resize_bilinear(arr: np.ndarray, new_width: int, new_height: int) -> np.ndarray:
    height, width = arr.shape[:2]
    if width == new_width and height == new_height:
        return arr
    x = np.linspace(0, width - 1, new_width, dtype=np.float32)
    y = np.linspace(0, height - 1, new_height, dtype=np.float32)
    x0 = np.floor(x).astype(int)
    x1 = np.clip(x0 + 1, 0, width - 1)
    y0 = np.floor(y).astype(int)
    y1 = np.clip(y0 + 1, 0, height - 1)
    x_weight = (x - x0).astype(np.float32).reshape(1, -1, 1)
    y_weight = (y - y0).astype(np.float32).reshape(-1, 1, 1)

    Ia = arr[np.ix_(y0, x0)]
    Ib = arr[np.ix_(y0, x1)]
    Ic = arr[np.ix_(y1, x0)]
    Id = arr[np.ix_(y1, x1)]

    top = Ia * (1.0 - x_weight) + Ib * x_weight
    bottom = Ic * (1.0 - x_weight) + Id * x_weight
    return (top * (1.0 - y_weight) + bottom * y_weight).astype(np.float32)


def resize_array(arr: np.ndarray, new_width: int, new_height: int) -> np.ndarray:
    if arr.ndim == 2:
        expanded = arr[:, :, None]
        resized = resize_bilinear(expanded, new_width, new_height)
        return resized[:, :, 0]
    if arr.ndim == 3:
        return resize_bilinear(arr, new_width, new_height)
    raise ValueError("Unsupported array shape for resizing")


def resize_long_edge_array(arr: np.ndarray, target: int) -> np.ndarray:
    height, width = arr.shape[:2]
    long_edge = max(width, height)
    if long_edge <= target:
        return arr
    scale = target / float(long_edge)
    new_width = max(1, int(round(width * scale)))
    new_height = max(1, int(round(height * scale)))
    LOGGER.debug("Resizing from %sx%s to %s", width, height, (new_width, new_height))
    return resize_array(arr, new_width, new_height)


def apply_adjustments(arr: np.ndarray, adjustments: AdjustmentSettings) -> np.ndarray:
    arr = apply_white_balance(arr, adjustments.white_balance_temp, adjustments.white_balance_tint)
    arr = apply_exposure(arr, adjustments.exposure)
    arr = apply_shadow_lift(arr, adjustments.shadow_lift)
    arr = apply_highlight_recovery(arr, adjustments.highlight_recovery)
    arr = apply_midtone_contrast(arr, adjustments.midtone_contrast)
    arr = np.clip(arr, 0.0, 1.0)
    arr = apply_chroma_denoise(arr, adjustments.chroma_denoise)
    arr = apply_vibrance(arr, adjustments.vibrance)
    arr = apply_saturation(arr, adjustments.saturation)
    arr = apply_clarity(arr, adjustments.clarity)
    arr = apply_glow(arr, adjustments.glow)
    return np.clip(arr, 0.0, 1.0)


def _coerce_resize_target(
    resize_long_edge: Optional[int], resize_target: Optional[int]
) -> Optional[int]:
    """Normalise legacy ``resize_target`` parameter usages."""

    if resize_long_edge is None:
        return resize_target
    if resize_target is None or resize_target == resize_long_edge:
        return resize_long_edge
    raise ValueError("Conflicting resize targets provided; choose one value")


def process_single_image(
    source: Path,
    destination: Path,
    adjustments: AdjustmentSettings,
    *,
    compression: str,
    resize_long_edge: Optional[int] = None,
    resize_target: Optional[int] = None,
    dry_run: bool = False,
) -> None:
    LOGGER.info("Processing %s -> %s", source, destination)
    if destination.exists() and not dry_run and not destination.is_file():
        if destination.is_dir():
            path_type = "directory"
        elif destination.is_symlink():
            path_type = "symlink"
        else:
            path_type = "non-file"
        raise ValueError(f"Destination path exists but is a {path_type}: {destination}")

    if not dry_run:
        destination.parent.mkdir(parents=True, exist_ok=True)

    with Image.open(source) as image:
        metadata = getattr(image, "tag_v2", None)
        icc_profile = image.info.get("icc_profile") if isinstance(image.info, dict) else None
        float_result = image_to_float(image, return_format="object")
        arr = float_result.array
        dtype = float_result.dtype
        alpha = float_result.alpha
        base_channels = float_result.base_channels
        float_norm = float_result.float_normalisation
        adjusted = apply_adjustments(arr, adjustments)
        target = _coerce_resize_target(resize_long_edge, resize_target)
        if target is not None:
            adjusted = resize_long_edge_array(adjusted, target)
            if alpha is not None:
                alpha = resize_long_edge_array(alpha, target)
        arr_int = float_to_dtype_array(
            adjusted,
            dtype,
            alpha,
            base_channels,
            float_normalisation=float_norm,
        )
        if dry_run:
            LOGGER.info("Dry run enabled, skipping save for %s", destination)
            return
        save_image(destination, arr_int, dtype, metadata, icc_profile, compression)


# Backwards compatibility shim for older integrations expecting the previous helper name.
process_image = process_single_image


def main(argv: Optional[Iterable[str]] = None) -> None:
    args = parse_args(argv)
    run_pipeline(args)


def _ensure_non_overlapping(input_root: Path, output_root: Path) -> None:
    def _contains(parent: Path, child: Path) -> bool:
        try:
            child.relative_to(parent)
        except ValueError:
            return False
        return True

    if input_root == output_root:
        raise SystemExit("Output folder must be different from the input folder to avoid self-overwrites.")
    if _contains(input_root, output_root):
        raise SystemExit(
            "Output folder cannot be located inside the input folder; choose a sibling or separate directory."
        )
    if _contains(output_root, input_root):
        raise SystemExit(
            "Input folder cannot be located inside the output folder; choose non-overlapping directories."
        )


def run_pipeline(args: argparse.Namespace) -> int:
    """Run the batch processor with the provided arguments."""

    adjustments = build_adjustments(args)
    input_root = args.input.resolve()
    output_root = args.output.resolve()

    if not input_root.exists():
        raise FileNotFoundError(f"Input folder not found: {input_root}")
    if not input_root.is_dir():
        raise SystemExit(f"Input folder '{input_root}' does not exist or is not a directory")

    _ensure_non_overlapping(input_root, output_root)

    images = sorted(collect_images(input_root, args.recursive))
    if not images:
        LOGGER.warning("No TIFF images found in %s", input_root)
        return 0

    if not args.dry_run:
        output_root.mkdir(parents=True, exist_ok=True)

    LOGGER.info("Found %s image(s) to process", len(images))
    processed = 0

    progress_iterable = _wrap_with_progress(
        images,
        total=len(images),
        description="Processing images",
        enabled=not getattr(args, "no_progress", False),
    )

    for image_path in progress_iterable:
        destination = ensure_output_path(
            input_root,
            output_root,
            image_path,
            args.suffix,
            args.recursive,
            create=not args.dry_run,
        )
        if destination.exists() and not args.overwrite and not args.dry_run:
            LOGGER.warning("Skipping %s (exists, use --overwrite to replace)", destination)
            continue
        if args.dry_run:
            LOGGER.info("Dry run: would process %s -> %s", image_path, destination)
        process_single_image(
            image_path,
            destination,
            adjustments,
            compression=args.compression,
            resize_long_edge=args.resize_long_edge,
            dry_run=args.dry_run,
        )
        if not args.dry_run:
            processed += 1

    return processed


if __name__ == "__main__":  # pragma: no cover
    main()<|MERGE_RESOLUTION|>--- conflicted
+++ resolved
@@ -131,10 +131,6 @@
     "float_to_dtype_array",
     "gaussian_blur",
     "gaussian_kernel",
-<<<<<<< HEAD
-    "gaussian_kernel_cached",
-=======
->>>>>>> 9a1e9143
     "image_to_float",
     "main",
     "parse_args",
