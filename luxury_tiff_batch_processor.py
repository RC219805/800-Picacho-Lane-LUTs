--- conflicted
+++ resolved
@@ -15,16 +15,12 @@
 import logging
 import math
 from pathlib import Path
-<<<<<<< HEAD
-from typing import Iterable, Iterator, List, Optional, Tuple
-=======
 from typing import Any as _Any
 from typing import Dict as _Dict
 from typing import Iterable, Iterator, List, Optional, Tuple
 
 Any = _Any
 Dict = _Dict
->>>>>>> 753c7f03
 
 import numpy as np
 from PIL import Image
