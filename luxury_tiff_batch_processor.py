--- conflicted
+++ resolved
@@ -133,10 +133,7 @@
     "float_to_dtype_array",
     "gaussian_blur",
     "gaussian_kernel",
-<<<<<<< HEAD
     "gaussian_kernel_cached",
-=======
->>>>>>> bfe4456f
     "image_to_float",
     "main",
     "parse_args",
@@ -981,8 +978,6 @@
 
 
 def gaussian_kernel_cached(radius: int, sigma: Optional[float] = None) -> np.ndarray:
-<<<<<<< HEAD
-=======
     """
     Retrieve a cached 1D Gaussian kernel for the given radius and sigma.
 
@@ -1003,7 +998,6 @@
     The returned kernel is cached for each (radius, sigma) combination to improve performance.
     The kernel must not be mutated; callers should copy it if mutation is required.
     """
->>>>>>> bfe4456f
     return gaussian_kernel(radius, sigma)
 
 
