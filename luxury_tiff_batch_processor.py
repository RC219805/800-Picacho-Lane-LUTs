--- conflicted
+++ resolved
@@ -12,12 +12,6 @@
 
 import argparse
 import dataclasses
-<<<<<<< HEAD
-import dis
-import functools
-import inspect
-=======
->>>>>>> 72d47c30
 import logging
 import math
 from pathlib import Path
