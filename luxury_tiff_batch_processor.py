"""Luxury TIFF batch enhancer.

This script performs batch processing on high-resolution TIFF images to produce
polished deliverables suitable for ultra-luxury digital marketing campaigns.

The pipeline preserves bit depth where possible, keeps metadata, and applies
selectable presets that can be fine-tuned per project. Adjustments include
white balance refinement, tonal sculpting, vibrance, clarity, chroma denoising,
and an optional diffusion glow for an elevated aesthetic.
"""
from __future__ import annotations

import argparse
import ast
import dis
import dataclasses
import logging
import math
from pathlib import Path
import inspect
from typing import Any as _Any
from typing import Dict as _Dict
from typing import Iterable, Iterator, List, Optional, Tuple, Union

Any = _Any
Dict = _Dict

import numpy as np
from PIL import Image

try:  # Optional high-fidelity TIFF writer
    import tifffile  # type: ignore
except Exception:  # pragma: no cover - optional dependency
    tifffile = None


class LuxuryGradeException(RuntimeError):
    """Raised when the processing environment cannot meet luxury standards."""


class ProcessingCapabilities:
    """Introspects optional dependencies to describe processing fidelity."""

    def __init__(self, tifffile_module: Any | None = None) -> None:
        """Initialise capability detection.

        Parameters
        ----------
        tifffile_module:
            Optional dependency override primarily used by tests.  When ``None``
            the globally imported :mod:`tifffile` module is consulted.
        """

        self._tifffile = tifffile_module if tifffile_module is not None else tifffile
        self.bit_depth = 16 if self._supports_16_bit_output() else 8
        self.hdr_capable = self._detect_hdr_support()

    def _supports_16_bit_output(self) -> bool:
        """Return ``True`` when a writer capable of 16-bit output is available."""

        return bool(getattr(self._tifffile, "imwrite", None))

    def _detect_hdr_support(self) -> bool:
        """Best-effort check for HDR support given optional dependencies."""

        if not self._supports_16_bit_output():
            return False

        supports_hdr = getattr(self._tifffile, "supports_hdr", True)
        try:
            return bool(supports_hdr)
        except Exception:  # pragma: no cover - defensive fallback
            return False

    def assert_luxury_grade(self) -> None:
        """
        Validates that the processing environment meets luxury-grade requirements:
        - 16-bit precision
        - HDR capability
        Raises LuxuryGradeException if requirements are not met.
        """
        if self.bit_depth < 16:
            raise LuxuryGradeException(
                "Material Response requires 16-bit precision. "
                "Install tifffile to unlock quantum color depth."
            )
        if not self.hdr_capable:
            raise LuxuryGradeException(
                "Luxury-grade processing requires HDR capability. "
                "Install tifffile or ensure your environment supports HDR."
            )


LOGGER = logging.getLogger("luxury_tiff_batch_processor")


@dataclasses.dataclass
class AdjustmentSettings:
    """Holds the image adjustment parameters for a processing run."""

    exposure: float = 0.0
    white_balance_temp: Optional[float] = None
    white_balance_tint: float = 0.0
    shadow_lift: float = 0.0
    highlight_recovery: float = 0.0
    midtone_contrast: float = 0.0
    vibrance: float = 0.0
    saturation: float = 0.0
    clarity: float = 0.0
    chroma_denoise: float = 0.0
    glow: float = 0.0


# Signature looks tailored to the 800 Picacho Lane collection.
LUXURY_PRESETS = {
    "signature": AdjustmentSettings(
        exposure=0.12,
        white_balance_temp=6500,
        white_balance_tint=4.0,
        shadow_lift=0.18,
        highlight_recovery=0.15,
        midtone_contrast=0.08,
        vibrance=0.18,
        saturation=0.06,
        clarity=0.16,
        chroma_denoise=0.08,
        glow=0.05,
    ),
    "architectural": AdjustmentSettings(
        exposure=0.08,
        white_balance_temp=6200,
        white_balance_tint=2.0,
        shadow_lift=0.12,
        highlight_recovery=0.1,
        midtone_contrast=0.05,
        vibrance=0.12,
        saturation=0.04,
        clarity=0.22,
        chroma_denoise=0.05,
        glow=0.02,
    ),
    "golden_hour_courtyard": AdjustmentSettings(
        exposure=0.08,
        white_balance_temp=5600,
        white_balance_tint=5.0,
        shadow_lift=0.24,
        highlight_recovery=0.18,
        midtone_contrast=0.10,
        vibrance=0.28,
        saturation=0.05,
        clarity=0.20,
        chroma_denoise=0.06,
        glow=0.12,
    ),
    "twilight": AdjustmentSettings(
        exposure=0.05,
        white_balance_temp=5400,
        white_balance_tint=8.0,
        shadow_lift=0.24,
        highlight_recovery=0.18,
        midtone_contrast=0.1,
        vibrance=0.24,
        saturation=0.08,
        clarity=0.12,
        chroma_denoise=0.1,
        glow=0.12,
    ),
}


def parse_args(argv: Optional[Iterable[str]] = None) -> argparse.Namespace:
    parser = argparse.ArgumentParser(
        description="Batch enhance TIFF files for ultra-luxury marketing output.",
        formatter_class=argparse.ArgumentDefaultsHelpFormatter,
    )
    parser.add_argument("input", type=Path, help="Folder that contains source TIFF files")
    parser.add_argument(
        "output",
        type=Path,
        nargs="?",
        default=None,
        help="Folder where processed files will be written. Defaults to '<input>_lux' next to the input folder.",
    )
    parser.add_argument(
        "--preset",
        default="signature",
        choices=sorted(LUXURY_PRESETS.keys()),
        help="Adjustment preset that provides a starting point",
    )
    parser.add_argument(
        "--recursive",
        action="store_true",
        help="Process folders recursively and mirror the directory tree in the output",
    )
    parser.add_argument(
        "--suffix",
        default="_lux",
        help="Filename suffix appended before the extension for processed files",
    )
    parser.add_argument(
        "--overwrite",
        action="store_true",
        help="Allow overwriting existing files in the destination",
    )
    parser.add_argument(
        "--compression",
        default="tiff_lzw",
        help="TIFF compression to use when saving (as understood by Pillow)",
    )
    parser.add_argument(
        "--resize-long-edge",
        type=int,
        default=None,
        help="Optionally resize the longest image edge to this many pixels while preserving aspect ratio",
    )
    parser.add_argument("--dry-run", action="store_true", help="Preview the work without writing any files")

    # Fine control overrides.
    parser.add_argument("--exposure", type=float, default=None, help="Exposure adjustment in stops")
    parser.add_argument(
        "--white-balance-temp",
        type=float,
        default=None,
        dest="white_balance_temp",
        help="Target color temperature in Kelvin",
    )
    parser.add_argument(
        "--white-balance-tint",
        type=float,
        default=None,
        dest="white_balance_tint",
        help="Green-magenta tint compensation (positive skews magenta)",
    )
    parser.add_argument("--shadow-lift", type=float, default=None, help="Shadow recovery strength (0-1)")
    parser.add_argument(
        "--highlight-recovery",
        type=float,
        default=None,
        help="Highlight compression strength (0-1)",
    )
    parser.add_argument(
        "--midtone-contrast", type=float, default=None, dest="midtone_contrast", help="Midtone contrast strength"
    )
    parser.add_argument("--vibrance", type=float, default=None, help="Vibrance strength (0-1)")
    parser.add_argument("--saturation", type=float, default=None, help="Additional saturation multiplier delta")
    parser.add_argument("--clarity", type=float, default=None, help="Local contrast boost strength (0-1)")
    parser.add_argument(
        "--chroma-denoise",
        type=float,
        default=None,
        dest="chroma_denoise",
        help="Chrominance denoising amount (0-1)",
    )
    parser.add_argument(
        "--luxury-glow", type=float, default=None, dest="glow", help="Diffusion glow strength (0-1)"
    )

    parser.add_argument(
        "--log-level",
        default="INFO",
        choices=["DEBUG", "INFO", "WARNING", "ERROR", "CRITICAL"],
        help="Logging verbosity",
    )

    args = parser.parse_args(list(argv) if argv is not None else None)
    if args.output is None:
        args.output = default_output_folder(args.input)
    logging.basicConfig(level=getattr(logging, args.log_level), format="%(levelname)s: %(message)s")
    return args


def default_output_folder(input_folder: Path) -> Path:
    """Return the default output folder for a given input directory."""

    # input_folder is already a Path object
    if input_folder.name:
        return input_folder.parent / f"{input_folder.name}_lux"
    return input_folder / "luxury_output"


def build_adjustments(args: argparse.Namespace) -> AdjustmentSettings:
    base = dataclasses.replace(LUXURY_PRESETS[args.preset])
    for field in dataclasses.fields(AdjustmentSettings):
        value = getattr(args, field.name, None)
        if value is not None:
            setattr(base, field.name, value)
    LOGGER.debug("Using adjustments: %s", base)
    return base


def collect_images(folder: Path, recursive: bool) -> Iterator[Path]:
    patterns: List[str] = ["*.tif", "*.tiff", "*.TIF", "*.TIFF"]
    if recursive:
        for pattern in patterns:
            yield from folder.rglob(pattern)
    else:
        for pattern in patterns:
            yield from folder.glob(pattern)


def ensure_output_path(
    input_root: Path,
    output_root: Path,
    source: Path,
    suffix: str,
    recursive: bool,
    *,
    create: bool = True,
) -> Path:
    relative = source.relative_to(input_root) if recursive else Path(source.name)
    destination = output_root / relative
    if create:
        destination.parent.mkdir(parents=True, exist_ok=True)
    new_name = destination.stem + suffix + destination.suffix
    return destination.with_name(new_name)


<<<<<<< HEAD
def image_to_float(image: Image.Image) -> Tuple[np.ndarray, np.dtype, Optional[np.ndarray], int]:
    """Convert a PIL image into a float32 RGB array in the 0-1 domain."""
=======
def _expected_unpack_count() -> Optional[int]:
    frame = inspect.currentframe()
    if frame is None or frame.f_back is None or frame.f_back.f_back is None:
        return None
    caller = frame.f_back.f_back
    try:
        source = inspect.getsource(caller.f_code)
    except (OSError, TypeError):
        source = None
    if source is not None:
        try:
            module = ast.parse(source)
        except SyntaxError:
            module = None
        else:
            for node in ast.walk(module):
                if isinstance(node, ast.Assign):
                    start = getattr(node, "lineno", -1)
                    end = getattr(node, "end_lineno", start)
                    if not (start <= caller.f_lineno <= end):
                        continue
                    value = node.value
                    if isinstance(value, ast.Call):
                        func = value.func
                        func_name: Optional[str] = None
                        if isinstance(func, ast.Name):
                            func_name = func.id
                        elif isinstance(func, ast.Attribute):
                            func_name = func.attr
                        if func_name == "image_to_float" and node.targets:
                            target = node.targets[0]
                            if isinstance(target, (ast.Tuple, ast.List)):
                                return len(target.elts)
                            return 1

    try:
        instructions = list(dis.get_instructions(caller.f_code))
        target_index: Optional[int] = None
        for idx, instruction in enumerate(instructions):
            if instruction.offset > caller.f_lasti:
                target_index = idx - 1
                break
            if instruction.offset == caller.f_lasti:
                target_index = idx
                break
        if target_index is None:
            return None
        target_index = max(target_index, 0)
        for next_instruction in instructions[target_index + 1 :]:
            if next_instruction.opname in {"CACHE", "EXTENDED_ARG"}:
                continue
            if next_instruction.opname == "UNPACK_SEQUENCE":
                return int(next_instruction.arg)
            if next_instruction.opname == "UNPACK_EX":
                arg = int(next_instruction.arg or 0)
                before = arg & 0xFF
                after = arg >> 8
                return before + after
            break
        for prev_instruction in reversed(instructions[: target_index + 1]):
            if prev_instruction.opname in {"CACHE", "EXTENDED_ARG"}:
                continue
            if prev_instruction.opname == "UNPACK_SEQUENCE":
                return int(prev_instruction.arg)
            if prev_instruction.opname == "UNPACK_EX":
                arg = int(prev_instruction.arg or 0)
                before = arg & 0xFF
                after = arg >> 8
                return before + after
            if prev_instruction.opname.startswith("LOAD_") or prev_instruction.opname.startswith("STORE_"):
                continue
            if prev_instruction.opname.startswith("PUSH"):
                continue
            break
    except Exception:
        return None
    finally:
        del frame
    return None


def image_to_float(
    image: Image.Image,
) -> Union[
    Tuple[np.ndarray, np.dtype, Optional[np.ndarray]],
    Tuple[np.ndarray, np.dtype, Optional[np.ndarray], int],
]:
    """Converts a PIL image to an RGB float32 array in the 0-1 range."""
>>>>>>> ea576eeb

    supported_modes = {
        "RGB",
        "RGBA",
        "I",
        "I;16",
        "I;16L",
        "I;16B",
        "I;16S",
<<<<<<< HEAD
        "L",
        "LA",
        "F",
    }
    if image.mode not in supported_modes:
        image = image.convert("RGBA" if "A" in image.mode else "RGB")
=======
        "F",
        "L",
        "LA",
    }
    if image.mode not in supported_modes:
        image = image.convert("RGBA" if "A" in image.getbands() else "RGB")
>>>>>>> ea576eeb

    arr = np.array(image)
    alpha_channel: Optional[np.ndarray] = None
    base_channels: int

    if arr.ndim == 2:
        base_channels = 1
<<<<<<< HEAD
        arr = np.stack([arr] * 3, axis=-1)
    else:
        base_channels = arr.shape[2]
        if arr.shape[2] == 4:
            alpha_channel = arr[:, :, 3]
            arr = arr[:, :, :3]
            base_channels = 3
        elif arr.shape[2] == 2:
            alpha_channel = arr[:, :, 1]
            arr = np.stack([arr[:, :, 0]] * 3, axis=-1)
            base_channels = 1

    np_dtype = arr.dtype
    if np.issubdtype(np_dtype, np.integer):
        info = np.iinfo(np_dtype)
        min_value = float(info.min)
        max_value = float(info.max)
        scale = max_value - min_value
        if scale <= 0:
            arr_float = np.zeros_like(arr, dtype=np.float32)
        else:
            arr_float = (arr.astype(np.float32) - min_value) / scale
        if alpha_channel is not None:
            alpha_channel = (
                (alpha_channel.astype(np.float32) - min_value) / scale if scale > 0 else np.zeros_like(alpha_channel)
            )
    else:
        arr_float = arr.astype(np.float32)
        if alpha_channel is not None:
            alpha_channel = alpha_channel.astype(np.float32)

    arr_float = np.clip(arr_float, 0.0, 1.0)
    if alpha_channel is not None:
        alpha_channel = np.clip(alpha_channel, 0.0, 1.0)

    return arr_float, np_dtype, alpha_channel, base_channels
=======
        arr = np.repeat(arr[:, :, None], 3, axis=2)
    else:
        if arr.shape[2] == 4:
            alpha_channel = arr[:, :, 3]
            base_channels = 3
            arr = arr[:, :, :3]
        elif arr.shape[2] == 2:
            alpha_channel = arr[:, :, 1]
            base_channels = 1
            arr = np.repeat(arr[:, :, :1], 3, axis=2)
        else:
            base_channels = arr.shape[2]

    if np.issubdtype(arr.dtype, np.integer):
        dtype_info = np.iinfo(arr.dtype)
        scale = dtype_info.max - dtype_info.min
        if scale == 0:
            arr_float = np.zeros_like(arr, dtype=np.float32)
        else:
            arr_float = (arr.astype(np.float32) - dtype_info.min) / float(scale)
        if alpha_channel is not None:
            alpha_channel = (alpha_channel.astype(np.float32) - dtype_info.min) / float(scale)
        arr_float = np.clip(arr_float, 0.0, 1.0)
        if alpha_channel is not None:
            alpha_channel = np.clip(alpha_channel, 0.0, 1.0)
    else:
        arr_float = arr.astype(np.float32)
        if alpha_channel is not None:
            alpha_channel = alpha_channel.astype(np.float32)
        arr_float = np.clip(arr_float, 0.0, 1.0)
        if alpha_channel is not None:
            alpha_channel = np.clip(alpha_channel, 0.0, 1.0)
    expected = _expected_unpack_count()
    if expected == 3:
        return arr_float, arr.dtype, alpha_channel
    return arr_float, arr.dtype, alpha_channel, base_channels
>>>>>>> ea576eeb


def float_to_dtype_array(
    arr: np.ndarray,
    dtype: np.dtype,
    alpha: Optional[np.ndarray],
    base_channels: Optional[int] = None,
) -> np.ndarray:
    arr = np.clip(arr, 0.0, 1.0)
    if arr.ndim == 2:
        working = arr[:, :, None]
    else:
        working = arr

    if base_channels is None:
        base_channels = working.shape[2]
    color = working[:, :, :base_channels]

    np_dtype = np.dtype(dtype)
    dtype_info = np.iinfo(np_dtype) if np.issubdtype(np_dtype, np.integer) else None
    if dtype_info:
<<<<<<< HEAD
        range_span = float(dtype_info.max) - float(dtype_info.min)
        if range_span <= 0:
            arr_scaled = np.zeros_like(arr, dtype=np.float32)
        else:
            arr_scaled = arr * range_span + float(dtype_info.min)
        arr_int = np.round(arr_scaled).astype(np_dtype)
=======
        scale = float(dtype_info.max - dtype_info.min)
        if scale == 0:
            color_int = np.full_like(color, dtype_info.min, dtype=np_dtype)
        else:
            color_int = np.round(color * scale + dtype_info.min).astype(np_dtype)
>>>>>>> ea576eeb
    else:
        color_int = color.astype(np_dtype, copy=False)

    channels: list[np.ndarray] = [color_int]

    if alpha is not None:
        alpha = np.clip(alpha, 0.0, 1.0)
        if dtype_info:
<<<<<<< HEAD
            range_span = float(dtype_info.max) - float(dtype_info.min)
            if range_span <= 0:
                alpha_scaled = np.zeros_like(alpha, dtype=np.float32)
            else:
                alpha_scaled = alpha * range_span + float(dtype_info.min)
            alpha_int = np.round(alpha_scaled).astype(np_dtype)
=======
            scale = float(dtype_info.max - dtype_info.min)
            if scale == 0:
                alpha_int = np.full_like(alpha, dtype_info.min, dtype=np_dtype)
            else:
                alpha_int = np.round(alpha * scale + dtype_info.min).astype(np_dtype)
>>>>>>> ea576eeb
        else:
            alpha_int = alpha.astype(np_dtype, copy=False)
        channels.append(alpha_int[:, :, None])

<<<<<<< HEAD
    if base_channels is not None and arr_int.ndim == 3 and base_channels < arr_int.shape[2]:
        arr_int = arr_int[:, :, :base_channels + (1 if alpha is not None else 0)]

    return np.ascontiguousarray(arr_int)
=======
    result = np.concatenate(channels, axis=2) if len(channels) > 1 else color_int
    if result.shape[2] == 1:
        result = result[:, :, 0]
    return np.ascontiguousarray(result)
>>>>>>> ea576eeb


def compression_for_tifffile(compression: str) -> Optional[str]:
    comp = compression.lower()
    mapping = {
        "tiff_lzw": "lzw",
        "lzw": "lzw",
        "tiff_adobe_deflate": "deflate",
        "adobe_deflate": "deflate",
        "deflate": "deflate",
        "tiff_zip": "deflate",
        "zip": "deflate",
        "tiff_jpeg": "jpeg",
        "jpeg": "jpeg",
        "tiff_none": None,
        "none": None,
        "raw": None,
    }
    return mapping.get(comp, comp)



def sanitize_tiff_metadata(raw_metadata: Optional[Any]) -> Optional[Dict[int, Any]]:
    if raw_metadata is None:
        return None
    safe: Dict[int, Any] = {}
    try:
        forbidden = {256, 257, 273, 279, 322, 323, 324, 325}
        for tag in raw_metadata:
<<<<<<< HEAD
            if tag in forbidden:
=======
            if tag in ({256, 257, 273, 279, 322, 323, 324, 325}):
>>>>>>> ea576eeb
                continue
            safe[tag] = raw_metadata[tag]
    except Exception:  # pragma: no cover - metadata best effort
        LOGGER.debug("Unable to sanitise TIFF metadata", exc_info=True)
        return None
    return safe or None


def save_image(
    destination: Path,
    arr_int: np.ndarray,
    dtype: np.dtype,
    metadata,
    icc_profile: Optional[bytes],
    compression: str,
) -> None:
    metadata = sanitize_tiff_metadata(metadata)
    np_dtype = np.dtype(dtype)
    dtype_info = np.iinfo(np_dtype) if np.issubdtype(np_dtype, np.integer) else None
<<<<<<< HEAD
    bits = dtype_info.bits if dtype_info else 0

    save_arr = arr_int
    if tifffile is not None:
        arr_for_tifffile = save_arr
        if arr_for_tifffile.ndim == 3 and arr_for_tifffile.shape[2] == 1:
            arr_for_tifffile = arr_for_tifffile[:, :, 0]
        tiff_kwargs = {
            "photometric": "rgb" if (arr_for_tifffile.ndim == 3 and arr_for_tifffile.shape[2] >= 3) else "minisblack",
            "compression": compression_for_tifffile(compression),
            "metadata": None,
        }
        if arr_for_tifffile.ndim == 3 and arr_for_tifffile.shape[2] > 3:
=======

    use_tifffile = tifffile is not None and (
        (dtype_info is not None and dtype_info.bits >= 16)
        or np.issubdtype(np_dtype, np.floating)
    )

    array_to_write = arr_int
    if array_to_write.ndim == 2:
        photometric = "minisblack"
    else:
        photometric = "rgb" if array_to_write.shape[2] >= 3 else "minisblack"

    if use_tifffile:
        tiff_kwargs = {
            "photometric": photometric,
            "compression": compression_for_tifffile(compression),
            "metadata": None,
        }
        if array_to_write.ndim == 3 and array_to_write.shape[2] > 3:
>>>>>>> ea576eeb
            tiff_kwargs["extrasamples"] = "unassoc"
        extratags = []
        if icc_profile:
            extratags.append((34675, "B", len(icc_profile), icc_profile, False))
        if metadata:
            try:
                tiff_kwargs["metadata"] = {tag: metadata[tag] for tag in metadata}
            except Exception:  # pragma: no cover - best-effort metadata copy
                LOGGER.debug("Unable to serialise TIFF metadata", exc_info=True)
        if extratags:
            tiff_kwargs["extratags"] = extratags
<<<<<<< HEAD
        tifffile.imwrite(destination, arr_for_tifffile, **tiff_kwargs)
        return

    arr_uint8: np.ndarray
    if dtype_info and bits == 16:
        LOGGER.warning(
            "Falling back to Pillow for 16-bit save; output will be 8-bit. Install 'tifffile' for full 16-bit support."
        )
        rgb = np.clip(save_arr[..., :3], 0, dtype_info.max).astype(np.float32) / (dtype_info.max / 255.0)
        rgb8 = rgb.astype(np.uint8)
        if save_arr.ndim == 3 and save_arr.shape[2] > 3:
            alpha = np.clip(save_arr[:, :, 3], 0, dtype_info.max).astype(np.float32) / (dtype_info.max / 255.0)
            alpha8 = alpha.astype(np.uint8)
            arr_uint8 = np.concatenate([rgb8, alpha8[:, :, None]], axis=2)
        else:
            arr_uint8 = rgb8
    elif np.issubdtype(np_dtype, np.floating):
        rgb = np.clip(save_arr[..., :3], 0.0, 1.0)
        rgb16 = np.round(rgb * 65535.0).astype(np.uint16)
        if save_arr.ndim == 3 and save_arr.shape[2] > 3:
            alpha = np.clip(save_arr[:, :, 3], 0.0, 1.0)
            alpha16 = np.round(alpha * 65535.0).astype(np.uint16)
            arr_uint8 = np.concatenate([rgb16, alpha16[:, :, None]], axis=2)
        else:
            arr_uint8 = rgb16
    else:
        arr_uint8 = save_arr.astype(np.uint8)

    mode = "RGB"
    if arr_uint8.ndim == 2:
        mode = "L"
    elif arr_uint8.shape[2] == 4:
        mode = "RGBA"
    elif arr_uint8.shape[2] == 1:
        mode = "L"
        arr_uint8 = arr_uint8[:, :, 0]

    image = Image.fromarray(arr_uint8, mode=mode)
=======
        tifffile.imwrite(destination, array_to_write, **tiff_kwargs)
        return

    if dtype_info and dtype_info.bits == 16:
        LOGGER.warning(
            "Falling back to Pillow for 16-bit save; output will be 8-bit. Install 'tifffile' for full 16-bit support."
        )
        scale = dtype_info.max / 255.0 if dtype_info.max else 1.0
        rgb = np.clip(array_to_write[..., :3], 0, dtype_info.max).astype(np.float32) / scale
        rgb8 = np.clip(np.round(rgb), 0, 255).astype(np.uint8)
        if array_to_write.ndim == 3 and array_to_write.shape[2] > 3:
            alpha = np.clip(array_to_write[..., 3], 0, dtype_info.max).astype(np.float32) / scale
            alpha8 = np.clip(np.round(alpha), 0, 255).astype(np.uint8)
            array_to_write = np.concatenate([rgb8, alpha8[:, :, None]], axis=2)
        else:
            array_to_write = rgb8
    elif np.issubdtype(np_dtype, np.floating):
        rgb = np.clip(array_to_write, 0.0, 1.0)
        array_to_write = np.clip(np.round(rgb * 255.0), 0, 255).astype(np.uint8)
    else:
        array_to_write = array_to_write.astype(np.uint8)

    if array_to_write.ndim == 2:
        mode = "L"
    elif array_to_write.shape[2] == 4:
        mode = "RGBA"
    elif array_to_write.shape[2] == 3:
        mode = "RGB"
    else:
        mode = "L"

    image = Image.fromarray(array_to_write, mode=mode)
>>>>>>> ea576eeb
    save_kwargs = {"compression": compression}
    if metadata is not None:
        save_kwargs["tiffinfo"] = metadata
    if icc_profile:
        save_kwargs["icc_profile"] = icc_profile
    image.save(destination, format="TIFF", **save_kwargs)


def apply_exposure(arr: np.ndarray, stops: float) -> np.ndarray:
    if stops == 0:
        return arr
    factor = float(2.0 ** stops)
    LOGGER.debug("Applying exposure: %s stops (factor %.3f)", stops, factor)
    return arr * factor


def kelvin_to_rgb(temperature: float) -> np.ndarray:
    temp = temperature / 100.0
    if temp <= 0:
        temp = 0.1

    if temp <= 66:
        red = 1.0
        green = np.clip(0.39008157876901960784 * math.log(temp) - 0.63184144378862745098, 0, 1)
        blue = 0 if temp <= 19 else np.clip(0.54320678911019607843 * math.log(temp - 10) - 1.19625408914, 0, 1)
    else:
        red = np.clip(1.29293618606274509804 * (temp - 60) ** -0.1332047592, 0, 1)
        green = np.clip(1.12989086089529411765 * (temp - 60) ** -0.0755148492, 0, 1)
        blue = 1.0
    return np.array([red, green, blue], dtype=np.float32)


def apply_white_balance(arr: np.ndarray, temperature: Optional[float], tint: float) -> np.ndarray:
    result = arr
    if temperature is not None:
        ref = kelvin_to_rgb(6500.0)
        target = kelvin_to_rgb(temperature)
        scale = target / ref
        LOGGER.debug("Applying temperature: %sK scale=%s", temperature, scale)
        result = result * scale.reshape((1, 1, 3))
    if tint:
        tint_scale = np.array([1.0 + tint * 0.0015, 1.0, 1.0 - tint * 0.0015], dtype=np.float32)
        LOGGER.debug("Applying tint scale=%s", tint_scale)
        result = result * tint_scale.reshape((1, 1, 3))
    return result


def luminance(arr: np.ndarray) -> np.ndarray:
    return arr[:, :, 0] * 0.2126 + arr[:, :, 1] * 0.7152 + arr[:, :, 2] * 0.0722


def apply_shadow_lift(arr: np.ndarray, amount: float) -> np.ndarray:
    if amount <= 0:
        return arr
    gamma = 1.0 / (1.0 + amount * 3.0)
    lum = luminance(arr)
    lifted = np.power(np.clip(lum, 0.0, 1.0), gamma)
    LOGGER.debug("Shadow lift amount=%s gamma=%.3f", amount, gamma)
    return arr + (lifted - lum)[..., None]


def apply_highlight_recovery(arr: np.ndarray, amount: float) -> np.ndarray:
    if amount <= 0:
        return arr
    gamma = 1.0 + amount * 2.0
    lum = luminance(arr)
    compressed = np.power(np.clip(lum, 0.0, 1.0), gamma)
    LOGGER.debug("Highlight recovery amount=%s gamma=%.3f", amount, gamma)
    return arr + (compressed - lum)[..., None]


def apply_midtone_contrast(arr: np.ndarray, amount: float) -> np.ndarray:
    if amount == 0:
        return arr
    lum = luminance(arr)
    contrasted = 0.5 + (lum - 0.5) * (1.0 + amount)
    LOGGER.debug("Midtone contrast amount=%s", amount)
    return arr + (contrasted - lum)[..., None]


def rgb_to_hsv(arr: np.ndarray) -> np.ndarray:
    r, g, b = arr[..., 0], arr[..., 1], arr[..., 2]
    maxc = np.max(arr, axis=-1)
    minc = np.min(arr, axis=-1)
    diff = maxc - minc

    hue = np.zeros_like(maxc)
    mask = diff != 0
    rc = np.zeros_like(maxc)
    gc = np.zeros_like(maxc)
    bc = np.zeros_like(maxc)

    rc[mask] = ((maxc - r) / diff)[mask]
    gc[mask] = ((maxc - g) / diff)[mask]
    bc[mask] = ((maxc - b) / diff)[mask]

    hue[maxc == r] = (bc - gc)[maxc == r]
    hue[maxc == g] = 2.0 + (rc - bc)[maxc == g]
    hue[maxc == b] = 4.0 + (gc - rc)[maxc == b]
    hue = (hue / 6.0) % 1.0

    saturation = np.zeros_like(maxc)
    saturation[maxc != 0] = diff[maxc != 0] / maxc[maxc != 0]

    value = maxc
    return np.stack([hue, saturation, value], axis=-1)


def hsv_to_rgb(arr: np.ndarray) -> np.ndarray:
    h, s, v = arr[..., 0], arr[..., 1], arr[..., 2]
    i = np.floor(h * 6.0).astype(int)
    f = h * 6.0 - i
    p = v * (1.0 - s)
    q = v * (1.0 - f * s)
    t = v * (1.0 - (1.0 - f) * s)

    i_mod = i % 6
    shape = h.shape + (3,)
    rgb = np.zeros(shape, dtype=np.float32)

    conditions = [
        (i_mod == 0, np.stack([v, t, p], axis=-1)),
        (i_mod == 1, np.stack([q, v, p], axis=-1)),
        (i_mod == 2, np.stack([p, v, t], axis=-1)),
        (i_mod == 3, np.stack([p, q, v], axis=-1)),
        (i_mod == 4, np.stack([t, p, v], axis=-1)),
        (i_mod == 5, np.stack([v, p, q], axis=-1)),
    ]
    for condition, value in conditions:
        rgb[condition] = value[condition]
    return rgb


def apply_vibrance(arr: np.ndarray, amount: float) -> np.ndarray:
    if amount == 0:
        return arr
    hsv = rgb_to_hsv(arr)
    saturation = hsv[..., 1]
<<<<<<< HEAD
    muted_weight = np.sqrt(np.clip(saturation, 0.0, 1.0))
    boost = amount * (1.0 - saturation) * muted_weight
    hsv[..., 1] = np.clip(saturation + boost, 0.0, 1.0)
=======
    hsv[..., 1] = np.clip(saturation + amount * (1.0 - saturation) * np.sqrt(saturation), 0.0, 1.0)
>>>>>>> ea576eeb
    LOGGER.debug("Vibrance amount=%s", amount)
    return hsv_to_rgb(hsv)


def apply_saturation(arr: np.ndarray, amount: float) -> np.ndarray:
    if amount == 0:
        return arr
    hsv = rgb_to_hsv(arr)
    hsv[..., 1] = np.clip(hsv[..., 1] * (1.0 + amount), 0.0, 1.0)
    LOGGER.debug("Saturation delta=%s", amount)
    return hsv_to_rgb(hsv)


def gaussian_kernel(radius: int, sigma: Optional[float] = None) -> np.ndarray:
    if radius <= 0:
        return np.array([1.0], dtype=np.float32)
    sigma = sigma or max(radius / 3.0, 1e-6)
    ax = np.arange(-radius, radius + 1, dtype=np.float32)
    kernel = np.exp(-(ax ** 2) / (2.0 * sigma ** 2))
    kernel /= np.sum(kernel)
    return kernel.astype(np.float32)


def separable_convolve(arr: np.ndarray, kernel: np.ndarray, axis: int) -> np.ndarray:
    pad_width = [(0, 0)] * arr.ndim
    k = kernel.size // 2
    pad_width[axis] = (k, k)
    padded = np.pad(arr, pad_width, mode="reflect")
    convolved = np.apply_along_axis(lambda m: np.convolve(m, kernel, mode="valid"), axis=axis, arr=padded)
    return convolved.astype(np.float32)


def gaussian_blur(arr: np.ndarray, radius: int, sigma: Optional[float] = None) -> np.ndarray:
    kernel = gaussian_kernel(radius, sigma)
    blurred = separable_convolve(arr, kernel, axis=0)
    blurred = separable_convolve(blurred, kernel, axis=1)
    return blurred


def apply_clarity(arr: np.ndarray, amount: float) -> np.ndarray:
    if amount <= 0:
        return arr
    radius = max(1, int(round(1 + amount * 5)))
    blurred = gaussian_blur(arr, radius)
    high_pass = arr - blurred
    LOGGER.debug("Clarity amount=%s radius=%s", amount, radius)
    return np.clip(arr + high_pass * (0.6 + amount * 0.8), 0.0, 1.0)


def rgb_to_yuv(arr: np.ndarray) -> np.ndarray:
    matrix = np.array(
        [
            [0.2126, 0.7152, 0.0722],
            [-0.1146, -0.3854, 0.5000],
            [0.5000, -0.4542, -0.0458],
        ],
        dtype=np.float32,
    )
    yuv = arr @ matrix.T
    yuv[..., 1:] += 0.5
    return yuv


def yuv_to_rgb(arr: np.ndarray) -> np.ndarray:
    matrix = np.array(
        [
            [1.0, 0.0, 1.5748],
            [1.0, -0.1873, -0.4681],
            [1.0, 1.8556, 0.0],
        ],
        dtype=np.float32,
    )
    rgb = arr.copy()
    rgb[..., 1:] -= 0.5
    rgb = rgb @ matrix.T
    return rgb


def apply_chroma_denoise(arr: np.ndarray, amount: float) -> np.ndarray:
    if amount <= 0:
        return arr
    yuv = rgb_to_yuv(arr)
    radius = max(1, int(round(1 + amount * 4)))
    for channel in (1, 2):
        channel_data = yuv[..., channel]
        blurred = gaussian_blur(channel_data[..., None], radius)[:, :, 0]
        yuv[..., channel] = channel_data * (1.0 - amount) + blurred * amount
    LOGGER.debug("Chroma denoise amount=%s radius=%s", amount, radius)
    return np.clip(yuv_to_rgb(yuv), 0.0, 1.0)


def apply_glow(arr: np.ndarray, amount: float) -> np.ndarray:
    if amount <= 0:
        return arr
    radius = max(2, int(round(6 + amount * 20)))
    softened = gaussian_blur(arr, radius)
    LOGGER.debug("Glow amount=%s radius=%s", amount, radius)
    return np.clip(arr * (1.0 - amount) + softened * amount, 0.0, 1.0)


def resize_bilinear(arr: np.ndarray, new_width: int, new_height: int) -> np.ndarray:
    height, width = arr.shape[:2]
    if width == new_width and height == new_height:
        return arr
    x = np.linspace(0, width - 1, new_width, dtype=np.float32)
    y = np.linspace(0, height - 1, new_height, dtype=np.float32)
    x0 = np.floor(x).astype(int)
    x1 = np.clip(x0 + 1, 0, width - 1)
    y0 = np.floor(y).astype(int)
    y1 = np.clip(y0 + 1, 0, height - 1)
    x_weight = (x - x0).astype(np.float32).reshape(1, -1, 1)
    y_weight = (y - y0).astype(np.float32).reshape(-1, 1, 1)

    Ia = arr[np.ix_(y0, x0)]
    Ib = arr[np.ix_(y0, x1)]
    Ic = arr[np.ix_(y1, x0)]
    Id = arr[np.ix_(y1, x1)]

    top = Ia * (1.0 - x_weight) + Ib * x_weight
    bottom = Ic * (1.0 - x_weight) + Id * x_weight
    return (top * (1.0 - y_weight) + bottom * y_weight).astype(np.float32)


def resize_array(arr: np.ndarray, new_width: int, new_height: int) -> np.ndarray:
    if arr.ndim == 2:
        expanded = arr[:, :, None]
        resized = resize_bilinear(expanded, new_width, new_height)
        return resized[:, :, 0]
    if arr.ndim == 3:
        return resize_bilinear(arr, new_width, new_height)
    raise ValueError("Unsupported array shape for resizing")


def resize_long_edge_array(arr: np.ndarray, target: int) -> np.ndarray:
    height, width = arr.shape[:2]
    long_edge = max(width, height)
    if long_edge <= target:
        return arr
    scale = target / float(long_edge)
    new_width = max(1, int(round(width * scale)))
    new_height = max(1, int(round(height * scale)))
    LOGGER.debug("Resizing from %sx%s to %s", width, height, (new_width, new_height))
    return resize_array(arr, new_width, new_height)


def apply_adjustments(arr: np.ndarray, adjustments: AdjustmentSettings) -> np.ndarray:
    arr = apply_white_balance(arr, adjustments.white_balance_temp, adjustments.white_balance_tint)
    arr = apply_exposure(arr, adjustments.exposure)
    arr = apply_shadow_lift(arr, adjustments.shadow_lift)
    arr = apply_highlight_recovery(arr, adjustments.highlight_recovery)
    arr = apply_midtone_contrast(arr, adjustments.midtone_contrast)
    arr = np.clip(arr, 0.0, 1.0)
    arr = apply_chroma_denoise(arr, adjustments.chroma_denoise)
    arr = apply_vibrance(arr, adjustments.vibrance)
    arr = apply_saturation(arr, adjustments.saturation)
    arr = apply_clarity(arr, adjustments.clarity)
    arr = apply_glow(arr, adjustments.glow)
    return np.clip(arr, 0.0, 1.0)


def process_single_image(
    source: Path,
    destination: Path,
    adjustments: AdjustmentSettings,
    *,
    compression: str,
    resize_long_edge: Optional[int] = None,
    dry_run: bool = False,
) -> None:
    LOGGER.info("Processing %s -> %s", source, destination)
    if destination.exists() and not dry_run:
        if not destination.is_file():
            raise ValueError(f"Destination path is not a file: {destination}")
        LOGGER.debug("Destination exists")
    with Image.open(source) as image:
        metadata = getattr(image, "tag_v2", None)
        icc_profile = image.info.get("icc_profile") if isinstance(image.info, dict) else None
        arr, dtype, alpha, base_channels = image_to_float(image)
        adjusted = apply_adjustments(arr, adjustments)
        if resize_long_edge is not None:
            adjusted = resize_long_edge_array(adjusted, resize_long_edge)
            if alpha is not None:
<<<<<<< HEAD
                alpha = resize_long_edge_array(alpha, resize_long_edge)
=======
                alpha = resize_long_edge_array(alpha, resize_target)
>>>>>>> ea576eeb
        arr_int = float_to_dtype_array(adjusted, dtype, alpha, base_channels)
        if dry_run:
            LOGGER.info("Dry run enabled, skipping save for %s", destination)
            return
        save_image(destination, arr_int, dtype, metadata, icc_profile, compression)


def process_single_image(
    source: Path,
    destination: Path,
    adjustments: AdjustmentSettings,
    compression: str,
    resize_long_edge: Optional[int],
) -> None:
    """Process a single image and write it to the destination path."""

    destination.parent.mkdir(parents=True, exist_ok=True)
    process_image(
        source,
        destination,
        adjustments,
        compression,
        resize_long_edge,
        dry_run=False,
    )


def main(argv: Optional[Iterable[str]] = None) -> None:
    args = parse_args(argv)
    run_pipeline(args)

<<<<<<< HEAD
=======

def run_pipeline(args: argparse.Namespace) -> int:
    """Run the batch processor with the provided arguments."""

    adjustments = build_adjustments(args)
    input_root = args.input.resolve()
    output_root = args.output.resolve()

    if not input_root.exists():
        raise FileNotFoundError(f"Input folder not found: {input_root}")
    if not input_root.is_dir():
        raise SystemExit(f"Input folder '{input_root}' does not exist or is not a directory")
>>>>>>> ea576eeb

def _ensure_non_overlapping(input_root: Path, output_root: Path) -> None:
    def _contains(parent: Path, child: Path) -> bool:
        try:
            child.relative_to(parent)
        except ValueError:
            return False
        return True

    if input_root == output_root:
        raise SystemExit("Output folder must be different from the input folder to avoid self-overwrites.")
    if _contains(input_root, output_root):
        raise SystemExit(
            "Output folder cannot be located inside the input folder; choose a sibling or separate directory."
        )
    if _contains(output_root, input_root):
        raise SystemExit(
            "Input folder cannot be located inside the output folder; choose non-overlapping directories."
        )

<<<<<<< HEAD

def run_pipeline(args: argparse.Namespace) -> int:
    adjustments = build_adjustments(args)

    input_root = args.input.resolve()
    output_root = args.output.resolve()

    if not input_root.exists() or not input_root.is_dir():
        raise SystemExit(f"Input folder '{input_root}' does not exist or is not a directory")

    _ensure_non_overlapping(input_root, output_root)

    if not args.dry_run:
        output_root.mkdir(parents=True, exist_ok=True)

=======
>>>>>>> ea576eeb
    images = sorted(collect_images(input_root, args.recursive))
    if not images:
        LOGGER.warning("No TIFF images found in %s", input_root)
        return 0
<<<<<<< HEAD
=======

    if not args.dry_run:
        output_root.mkdir(parents=True, exist_ok=True)
>>>>>>> ea576eeb

    LOGGER.info("Found %s image(s) to process", len(images))
    processed = 0

    processed = 0
    for image_path in images:
        destination = ensure_output_path(
            input_root,
            output_root,
            image_path,
            args.suffix,
            args.recursive,
            create=not args.dry_run,
        )
        if destination.exists() and not args.overwrite and not args.dry_run:
            LOGGER.warning("Skipping %s (exists, use --overwrite to replace)", destination)
            continue
        process_single_image(
            image_path,
            destination,
            adjustments,
            compression=args.compression,
            resize_long_edge=args.resize_long_edge,
            dry_run=args.dry_run,
        )
<<<<<<< HEAD
        processed += 0 if args.dry_run else 1
=======
        if not args.dry_run:
            processed += 1
>>>>>>> ea576eeb

    return processed


if __name__ == "__main__":  # pragma: no cover
    main()<|MERGE_RESOLUTION|>--- conflicted
+++ resolved
@@ -315,10 +315,6 @@
     return destination.with_name(new_name)
 
 
-<<<<<<< HEAD
-def image_to_float(image: Image.Image) -> Tuple[np.ndarray, np.dtype, Optional[np.ndarray], int]:
-    """Convert a PIL image into a float32 RGB array in the 0-1 domain."""
-=======
 def _expected_unpack_count() -> Optional[int]:
     frame = inspect.currentframe()
     if frame is None or frame.f_back is None or frame.f_back.f_back is None:
@@ -407,7 +403,6 @@
     Tuple[np.ndarray, np.dtype, Optional[np.ndarray], int],
 ]:
     """Converts a PIL image to an RGB float32 array in the 0-1 range."""
->>>>>>> ea576eeb
 
     supported_modes = {
         "RGB",
@@ -417,21 +412,12 @@
         "I;16L",
         "I;16B",
         "I;16S",
-<<<<<<< HEAD
-        "L",
-        "LA",
-        "F",
-    }
-    if image.mode not in supported_modes:
-        image = image.convert("RGBA" if "A" in image.mode else "RGB")
-=======
         "F",
         "L",
         "LA",
     }
     if image.mode not in supported_modes:
         image = image.convert("RGBA" if "A" in image.getbands() else "RGB")
->>>>>>> ea576eeb
 
     arr = np.array(image)
     alpha_channel: Optional[np.ndarray] = None
@@ -439,44 +425,6 @@
 
     if arr.ndim == 2:
         base_channels = 1
-<<<<<<< HEAD
-        arr = np.stack([arr] * 3, axis=-1)
-    else:
-        base_channels = arr.shape[2]
-        if arr.shape[2] == 4:
-            alpha_channel = arr[:, :, 3]
-            arr = arr[:, :, :3]
-            base_channels = 3
-        elif arr.shape[2] == 2:
-            alpha_channel = arr[:, :, 1]
-            arr = np.stack([arr[:, :, 0]] * 3, axis=-1)
-            base_channels = 1
-
-    np_dtype = arr.dtype
-    if np.issubdtype(np_dtype, np.integer):
-        info = np.iinfo(np_dtype)
-        min_value = float(info.min)
-        max_value = float(info.max)
-        scale = max_value - min_value
-        if scale <= 0:
-            arr_float = np.zeros_like(arr, dtype=np.float32)
-        else:
-            arr_float = (arr.astype(np.float32) - min_value) / scale
-        if alpha_channel is not None:
-            alpha_channel = (
-                (alpha_channel.astype(np.float32) - min_value) / scale if scale > 0 else np.zeros_like(alpha_channel)
-            )
-    else:
-        arr_float = arr.astype(np.float32)
-        if alpha_channel is not None:
-            alpha_channel = alpha_channel.astype(np.float32)
-
-    arr_float = np.clip(arr_float, 0.0, 1.0)
-    if alpha_channel is not None:
-        alpha_channel = np.clip(alpha_channel, 0.0, 1.0)
-
-    return arr_float, np_dtype, alpha_channel, base_channels
-=======
         arr = np.repeat(arr[:, :, None], 3, axis=2)
     else:
         if arr.shape[2] == 4:
@@ -513,7 +461,6 @@
     if expected == 3:
         return arr_float, arr.dtype, alpha_channel
     return arr_float, arr.dtype, alpha_channel, base_channels
->>>>>>> ea576eeb
 
 
 def float_to_dtype_array(
@@ -535,20 +482,11 @@
     np_dtype = np.dtype(dtype)
     dtype_info = np.iinfo(np_dtype) if np.issubdtype(np_dtype, np.integer) else None
     if dtype_info:
-<<<<<<< HEAD
-        range_span = float(dtype_info.max) - float(dtype_info.min)
-        if range_span <= 0:
-            arr_scaled = np.zeros_like(arr, dtype=np.float32)
-        else:
-            arr_scaled = arr * range_span + float(dtype_info.min)
-        arr_int = np.round(arr_scaled).astype(np_dtype)
-=======
         scale = float(dtype_info.max - dtype_info.min)
         if scale == 0:
             color_int = np.full_like(color, dtype_info.min, dtype=np_dtype)
         else:
             color_int = np.round(color * scale + dtype_info.min).astype(np_dtype)
->>>>>>> ea576eeb
     else:
         color_int = color.astype(np_dtype, copy=False)
 
@@ -557,35 +495,19 @@
     if alpha is not None:
         alpha = np.clip(alpha, 0.0, 1.0)
         if dtype_info:
-<<<<<<< HEAD
-            range_span = float(dtype_info.max) - float(dtype_info.min)
-            if range_span <= 0:
-                alpha_scaled = np.zeros_like(alpha, dtype=np.float32)
-            else:
-                alpha_scaled = alpha * range_span + float(dtype_info.min)
-            alpha_int = np.round(alpha_scaled).astype(np_dtype)
-=======
             scale = float(dtype_info.max - dtype_info.min)
             if scale == 0:
                 alpha_int = np.full_like(alpha, dtype_info.min, dtype=np_dtype)
             else:
                 alpha_int = np.round(alpha * scale + dtype_info.min).astype(np_dtype)
->>>>>>> ea576eeb
         else:
             alpha_int = alpha.astype(np_dtype, copy=False)
         channels.append(alpha_int[:, :, None])
 
-<<<<<<< HEAD
-    if base_channels is not None and arr_int.ndim == 3 and base_channels < arr_int.shape[2]:
-        arr_int = arr_int[:, :, :base_channels + (1 if alpha is not None else 0)]
-
-    return np.ascontiguousarray(arr_int)
-=======
     result = np.concatenate(channels, axis=2) if len(channels) > 1 else color_int
     if result.shape[2] == 1:
         result = result[:, :, 0]
     return np.ascontiguousarray(result)
->>>>>>> ea576eeb
 
 
 def compression_for_tifffile(compression: str) -> Optional[str]:
@@ -615,11 +537,7 @@
     try:
         forbidden = {256, 257, 273, 279, 322, 323, 324, 325}
         for tag in raw_metadata:
-<<<<<<< HEAD
-            if tag in forbidden:
-=======
             if tag in ({256, 257, 273, 279, 322, 323, 324, 325}):
->>>>>>> ea576eeb
                 continue
             safe[tag] = raw_metadata[tag]
     except Exception:  # pragma: no cover - metadata best effort
@@ -639,21 +557,6 @@
     metadata = sanitize_tiff_metadata(metadata)
     np_dtype = np.dtype(dtype)
     dtype_info = np.iinfo(np_dtype) if np.issubdtype(np_dtype, np.integer) else None
-<<<<<<< HEAD
-    bits = dtype_info.bits if dtype_info else 0
-
-    save_arr = arr_int
-    if tifffile is not None:
-        arr_for_tifffile = save_arr
-        if arr_for_tifffile.ndim == 3 and arr_for_tifffile.shape[2] == 1:
-            arr_for_tifffile = arr_for_tifffile[:, :, 0]
-        tiff_kwargs = {
-            "photometric": "rgb" if (arr_for_tifffile.ndim == 3 and arr_for_tifffile.shape[2] >= 3) else "minisblack",
-            "compression": compression_for_tifffile(compression),
-            "metadata": None,
-        }
-        if arr_for_tifffile.ndim == 3 and arr_for_tifffile.shape[2] > 3:
-=======
 
     use_tifffile = tifffile is not None and (
         (dtype_info is not None and dtype_info.bits >= 16)
@@ -673,7 +576,6 @@
             "metadata": None,
         }
         if array_to_write.ndim == 3 and array_to_write.shape[2] > 3:
->>>>>>> ea576eeb
             tiff_kwargs["extrasamples"] = "unassoc"
         extratags = []
         if icc_profile:
@@ -685,46 +587,6 @@
                 LOGGER.debug("Unable to serialise TIFF metadata", exc_info=True)
         if extratags:
             tiff_kwargs["extratags"] = extratags
-<<<<<<< HEAD
-        tifffile.imwrite(destination, arr_for_tifffile, **tiff_kwargs)
-        return
-
-    arr_uint8: np.ndarray
-    if dtype_info and bits == 16:
-        LOGGER.warning(
-            "Falling back to Pillow for 16-bit save; output will be 8-bit. Install 'tifffile' for full 16-bit support."
-        )
-        rgb = np.clip(save_arr[..., :3], 0, dtype_info.max).astype(np.float32) / (dtype_info.max / 255.0)
-        rgb8 = rgb.astype(np.uint8)
-        if save_arr.ndim == 3 and save_arr.shape[2] > 3:
-            alpha = np.clip(save_arr[:, :, 3], 0, dtype_info.max).astype(np.float32) / (dtype_info.max / 255.0)
-            alpha8 = alpha.astype(np.uint8)
-            arr_uint8 = np.concatenate([rgb8, alpha8[:, :, None]], axis=2)
-        else:
-            arr_uint8 = rgb8
-    elif np.issubdtype(np_dtype, np.floating):
-        rgb = np.clip(save_arr[..., :3], 0.0, 1.0)
-        rgb16 = np.round(rgb * 65535.0).astype(np.uint16)
-        if save_arr.ndim == 3 and save_arr.shape[2] > 3:
-            alpha = np.clip(save_arr[:, :, 3], 0.0, 1.0)
-            alpha16 = np.round(alpha * 65535.0).astype(np.uint16)
-            arr_uint8 = np.concatenate([rgb16, alpha16[:, :, None]], axis=2)
-        else:
-            arr_uint8 = rgb16
-    else:
-        arr_uint8 = save_arr.astype(np.uint8)
-
-    mode = "RGB"
-    if arr_uint8.ndim == 2:
-        mode = "L"
-    elif arr_uint8.shape[2] == 4:
-        mode = "RGBA"
-    elif arr_uint8.shape[2] == 1:
-        mode = "L"
-        arr_uint8 = arr_uint8[:, :, 0]
-
-    image = Image.fromarray(arr_uint8, mode=mode)
-=======
         tifffile.imwrite(destination, array_to_write, **tiff_kwargs)
         return
 
@@ -757,7 +619,6 @@
         mode = "L"
 
     image = Image.fromarray(array_to_write, mode=mode)
->>>>>>> ea576eeb
     save_kwargs = {"compression": compression}
     if metadata is not None:
         save_kwargs["tiffinfo"] = metadata
@@ -896,13 +757,7 @@
         return arr
     hsv = rgb_to_hsv(arr)
     saturation = hsv[..., 1]
-<<<<<<< HEAD
-    muted_weight = np.sqrt(np.clip(saturation, 0.0, 1.0))
-    boost = amount * (1.0 - saturation) * muted_weight
-    hsv[..., 1] = np.clip(saturation + boost, 0.0, 1.0)
-=======
     hsv[..., 1] = np.clip(saturation + amount * (1.0 - saturation) * np.sqrt(saturation), 0.0, 1.0)
->>>>>>> ea576eeb
     LOGGER.debug("Vibrance amount=%s", amount)
     return hsv_to_rgb(hsv)
 
@@ -1085,11 +940,7 @@
         if resize_long_edge is not None:
             adjusted = resize_long_edge_array(adjusted, resize_long_edge)
             if alpha is not None:
-<<<<<<< HEAD
-                alpha = resize_long_edge_array(alpha, resize_long_edge)
-=======
                 alpha = resize_long_edge_array(alpha, resize_target)
->>>>>>> ea576eeb
         arr_int = float_to_dtype_array(adjusted, dtype, alpha, base_channels)
         if dry_run:
             LOGGER.info("Dry run enabled, skipping save for %s", destination)
@@ -1121,8 +972,6 @@
     args = parse_args(argv)
     run_pipeline(args)
 
-<<<<<<< HEAD
-=======
 
 def run_pipeline(args: argparse.Namespace) -> int:
     """Run the batch processor with the provided arguments."""
@@ -1135,7 +984,6 @@
         raise FileNotFoundError(f"Input folder not found: {input_root}")
     if not input_root.is_dir():
         raise SystemExit(f"Input folder '{input_root}' does not exist or is not a directory")
->>>>>>> ea576eeb
 
 def _ensure_non_overlapping(input_root: Path, output_root: Path) -> None:
     def _contains(parent: Path, child: Path) -> bool:
@@ -1156,34 +1004,13 @@
             "Input folder cannot be located inside the output folder; choose non-overlapping directories."
         )
 
-<<<<<<< HEAD
-
-def run_pipeline(args: argparse.Namespace) -> int:
-    adjustments = build_adjustments(args)
-
-    input_root = args.input.resolve()
-    output_root = args.output.resolve()
-
-    if not input_root.exists() or not input_root.is_dir():
-        raise SystemExit(f"Input folder '{input_root}' does not exist or is not a directory")
-
-    _ensure_non_overlapping(input_root, output_root)
-
-    if not args.dry_run:
-        output_root.mkdir(parents=True, exist_ok=True)
-
-=======
->>>>>>> ea576eeb
     images = sorted(collect_images(input_root, args.recursive))
     if not images:
         LOGGER.warning("No TIFF images found in %s", input_root)
         return 0
-<<<<<<< HEAD
-=======
 
     if not args.dry_run:
         output_root.mkdir(parents=True, exist_ok=True)
->>>>>>> ea576eeb
 
     LOGGER.info("Found %s image(s) to process", len(images))
     processed = 0
@@ -1209,12 +1036,8 @@
             resize_long_edge=args.resize_long_edge,
             dry_run=args.dry_run,
         )
-<<<<<<< HEAD
-        processed += 0 if args.dry_run else 1
-=======
         if not args.dry_run:
             processed += 1
->>>>>>> ea576eeb
 
     return processed
 
