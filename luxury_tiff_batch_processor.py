"""Luxury TIFF batch enhancer.

This script performs batch processing on high-resolution TIFF images to produce
polished deliverables suitable for ultra-luxury digital marketing campaigns.

The pipeline preserves bit depth where possible, keeps metadata, and applies
selectable presets that can be fine-tuned per project. Adjustments include
white balance refinement, tonal sculpting, vibrance, clarity, chroma denoising,
and an optional diffusion glow for an elevated aesthetic.
"""
from __future__ import annotations

import argparse
import dataclasses
import logging
import math
from pathlib import Path
from typing import Any as _Any
from typing import Dict as _Dict
from typing import Iterable, Iterator, List, Optional, Tuple

Any = _Any
Dict = _Dict

import numpy as np
from PIL import Image

try:  # Optional high-fidelity TIFF writer
    import tifffile  # type: ignore
except Exception:  # pragma: no cover - optional dependency
    tifffile = None


class LuxuryGradeException(RuntimeError):
    """Raised when the processing environment cannot meet luxury standards."""


class ProcessingCapabilities:
    """Introspects optional dependencies to describe processing fidelity."""

    def __init__(self, tifffile_module: Any | None = None) -> None:
        """Initialise capability detection.

        Parameters
        ----------
        tifffile_module:
            Optional dependency override primarily used by tests.  When ``None``
            the globally imported :mod:`tifffile` module is consulted.
        """

        self._tifffile = tifffile_module if tifffile_module is not None else tifffile
        self.bit_depth = 16 if self._supports_16_bit_output() else 8
        self.hdr_capable = self._detect_hdr_support()

    def _supports_16_bit_output(self) -> bool:
        """Return ``True`` when a writer capable of 16-bit output is available."""

        return bool(getattr(self._tifffile, "imwrite", None))

    def _detect_hdr_support(self) -> bool:
        """Best-effort check for HDR support given optional dependencies."""

        if not self._supports_16_bit_output():
            return False

        supports_hdr = getattr(self._tifffile, "supports_hdr", True)
        try:
            return bool(supports_hdr)
        except Exception:  # pragma: no cover - defensive fallback
            return False

    def assert_luxury_grade(self) -> None:
        """
        Validates that the processing environment meets luxury-grade requirements:
        - 16-bit precision
        - HDR capability
        Raises LuxuryGradeException if requirements are not met.
        """
        if self.bit_depth < 16:
            raise LuxuryGradeException(
                "Material Response requires 16-bit precision. "
                "Install tifffile to unlock quantum color depth."
            )
        if not self.hdr_capable:
            raise LuxuryGradeException(
                "Luxury-grade processing requires HDR capability. "
                "Install tifffile or ensure your environment supports HDR."
            )


LOGGER = logging.getLogger("luxury_tiff_batch_processor")


@dataclasses.dataclass
class AdjustmentSettings:
    """Holds the image adjustment parameters for a processing run."""

    exposure: float = 0.0
    white_balance_temp: Optional[float] = None
    white_balance_tint: float = 0.0
    shadow_lift: float = 0.0
    highlight_recovery: float = 0.0
    midtone_contrast: float = 0.0
    vibrance: float = 0.0
    saturation: float = 0.0
    clarity: float = 0.0
    chroma_denoise: float = 0.0
    glow: float = 0.0


# Signature looks tailored to the 800 Picacho Lane collection.
LUXURY_PRESETS = {
    "signature": AdjustmentSettings(
        exposure=0.12,
        white_balance_temp=6500,
        white_balance_tint=4.0,
        shadow_lift=0.18,
        highlight_recovery=0.15,
        midtone_contrast=0.08,
        vibrance=0.18,
        saturation=0.06,
        clarity=0.16,
        chroma_denoise=0.08,
        glow=0.05,
    ),
    "architectural": AdjustmentSettings(
        exposure=0.08,
        white_balance_temp=6200,
        white_balance_tint=2.0,
        shadow_lift=0.12,
        highlight_recovery=0.1,
        midtone_contrast=0.05,
        vibrance=0.12,
        saturation=0.04,
        clarity=0.22,
        chroma_denoise=0.05,
        glow=0.02,
    ),
    "golden_hour_courtyard": AdjustmentSettings(
        exposure=0.08,
        white_balance_temp=5600,
        white_balance_tint=5.0,
        shadow_lift=0.24,
        highlight_recovery=0.18,
        midtone_contrast=0.10,
        vibrance=0.28,
        saturation=0.05,
        clarity=0.20,
        chroma_denoise=0.06,
        glow=0.12,
    ),
    "twilight": AdjustmentSettings(
        exposure=0.05,
        white_balance_temp=5400,
        white_balance_tint=8.0,
        shadow_lift=0.24,
        highlight_recovery=0.18,
        midtone_contrast=0.1,
        vibrance=0.24,
        saturation=0.08,
        clarity=0.12,
        chroma_denoise=0.1,
        glow=0.12,
    ),
}


def parse_args(argv: Optional[Iterable[str]] = None) -> argparse.Namespace:
    parser = argparse.ArgumentParser(
        description="Batch enhance TIFF files for ultra-luxury marketing output.",
        formatter_class=argparse.ArgumentDefaultsHelpFormatter,
    )
    parser.add_argument("input", type=Path, help="Folder that contains source TIFF files")
    parser.add_argument(
        "output",
        type=Path,
        nargs="?",
        default=None,
        help="Folder where processed files will be written. Defaults to '<input>_lux' next to the input folder.",
    )
    parser.add_argument(
        "--preset",
        default="signature",
        choices=sorted(LUXURY_PRESETS.keys()),
        help="Adjustment preset that provides a starting point",
    )
    parser.add_argument(
        "--recursive",
        action="store_true",
        help="Process folders recursively and mirror the directory tree in the output",
    )
    parser.add_argument(
        "--suffix",
        default="_lux",
        help="Filename suffix appended before the extension for processed files",
    )
    parser.add_argument(
        "--overwrite",
        action="store_true",
        help="Allow overwriting existing files in the destination",
    )
    parser.add_argument(
        "--compression",
        default="tiff_lzw",
        help="TIFF compression to use when saving (as understood by Pillow)",
    )
    parser.add_argument(
        "--resize-long-edge",
        type=int,
        default=None,
        help="Optionally resize the longest image edge to this many pixels while preserving aspect ratio",
    )
    parser.add_argument("--dry-run", action="store_true", help="Preview the work without writing any files")

    # Fine control overrides.
    parser.add_argument("--exposure", type=float, default=None, help="Exposure adjustment in stops")
    parser.add_argument(
        "--white-balance-temp",
        type=float,
        default=None,
        dest="white_balance_temp",
        help="Target color temperature in Kelvin",
    )
    parser.add_argument(
        "--white-balance-tint",
        type=float,
        default=None,
        dest="white_balance_tint",
        help="Green-magenta tint compensation (positive skews magenta)",
    )
    parser.add_argument("--shadow-lift", type=float, default=None, help="Shadow recovery strength (0-1)")
    parser.add_argument(
        "--highlight-recovery",
        type=float,
        default=None,
        help="Highlight compression strength (0-1)",
    )
    parser.add_argument(
        "--midtone-contrast", type=float, default=None, dest="midtone_contrast", help="Midtone contrast strength"
    )
    parser.add_argument("--vibrance", type=float, default=None, help="Vibrance strength (0-1)")
    parser.add_argument("--saturation", type=float, default=None, help="Additional saturation multiplier delta")
    parser.add_argument("--clarity", type=float, default=None, help="Local contrast boost strength (0-1)")
    parser.add_argument(
        "--chroma-denoise",
        type=float,
        default=None,
        dest="chroma_denoise",
        help="Chrominance denoising amount (0-1)",
    )
    parser.add_argument(
        "--luxury-glow", type=float, default=None, dest="glow", help="Diffusion glow strength (0-1)"
    )

    parser.add_argument(
        "--log-level",
        default="INFO",
        choices=["DEBUG", "INFO", "WARNING", "ERROR", "CRITICAL"],
        help="Logging verbosity",
    )

    args = parser.parse_args(list(argv) if argv is not None else None)
    if args.output is None:
        args.output = default_output_folder(args.input)
    logging.basicConfig(level=getattr(logging, args.log_level), format="%(levelname)s: %(message)s")
    return args


def default_output_folder(input_folder: Path) -> Path:
    """Return the default output folder for a given input directory."""

    # input_folder is already a Path object
    if input_folder.name:
        return input_folder.parent / f"{input_folder.name}_lux"
    return input_folder / "luxury_output"


def build_adjustments(args: argparse.Namespace) -> AdjustmentSettings:
    base = dataclasses.replace(LUXURY_PRESETS[args.preset])
    for field in dataclasses.fields(AdjustmentSettings):
        value = getattr(args, field.name, None)
        if value is not None:
            setattr(base, field.name, value)
    LOGGER.debug("Using adjustments: %s", base)
    return base


def collect_images(folder: Path, recursive: bool) -> Iterator[Path]:
    patterns: List[str] = ["*.tif", "*.tiff", "*.TIF", "*.TIFF"]
    if recursive:
        for pattern in patterns:
            yield from folder.rglob(pattern)
    else:
        for pattern in patterns:
            yield from folder.glob(pattern)


def ensure_output_path(input_root: Path, output_root: Path, source: Path, suffix: str, recursive: bool) -> Path:
    relative = source.relative_to(input_root) if recursive else Path(source.name)
    destination = output_root / relative
    destination.parent.mkdir(parents=True, exist_ok=True)
    new_name = destination.stem + suffix + destination.suffix
    return destination.with_name(new_name)


def image_to_float(image: Image.Image) -> Tuple[np.ndarray, np.dtype, Optional[np.ndarray]]:
    """Converts a PIL image to an RGB float32 array in the 0-1 range."""

    if image.mode not in {"RGB", "RGBA", "I;16", "I;16L", "I;16B", "I;16S", "L"}:
        image = image.convert("RGBA" if "A" in image.mode else "RGB")

    arr = np.array(image)
    alpha_channel: Optional[np.ndarray] = None

    if arr.ndim == 2:
        arr = np.stack([arr] * 3, axis=-1)
    elif arr.shape[2] == 4:
        alpha_channel = arr[:, :, 3]
        arr = arr[:, :, :3]

    dtype_max = float(np.iinfo(arr.dtype).max) if arr.dtype.kind in {"u", "i"} else 1.0
    arr_float = arr.astype(np.float32) / dtype_max

    if alpha_channel is not None:
        alpha_channel = alpha_channel.astype(np.float32) / dtype_max

    return arr_float, arr.dtype, alpha_channel


def float_to_dtype_array(
    arr: np.ndarray,
    dtype: np.dtype,
    alpha: Optional[np.ndarray],
) -> np.ndarray:
    arr = np.clip(arr, 0.0, 1.0)
    np_dtype = np.dtype(dtype)
    dtype_info = np.iinfo(np_dtype) if np.issubdtype(np_dtype, np.integer) else None
    if dtype_info:
        dtype_max = float(dtype_info.max)
        arr_int = np.round(arr * dtype_max).astype(np_dtype)
    else:
        # Preserve floating-point sample formats (e.g. 32-bit float TIFF)
        arr_int = arr.astype(np_dtype, copy=False)

    if alpha is not None:
        alpha = np.clip(alpha, 0.0, 1.0)
        if dtype_info:
            alpha_int = np.round(alpha * dtype_max).astype(np_dtype)
        else:
            alpha_int = alpha.astype(np_dtype, copy=False)
        arr_int = np.concatenate([arr_int, alpha_int[:, :, None]], axis=2)

    return np.ascontiguousarray(arr_int)


def compression_for_tifffile(compression: str) -> Optional[str]:
    comp = compression.lower()
    mapping = {
        "tiff_lzw": "lzw",
        "lzw": "lzw",
        "tiff_adobe_deflate": "deflate",
        "adobe_deflate": "deflate",
        "deflate": "deflate",
        "tiff_zip": "deflate",
        "zip": "deflate",
        "tiff_jpeg": "jpeg",
        "jpeg": "jpeg",
        "tiff_none": None,
        "none": None,
        "raw": None,
    }
    return mapping.get(comp, comp)



def sanitize_tiff_metadata(raw_metadata: Optional[Any]) -> Optional[Dict[int, Any]]:
    if raw_metadata is ((None)):
        return None
    safe: Dict[int, Any] = {}
    try:
        for tag in raw_metadata:
            if tag in ({273, 279, 324, 325}):
                continue
            safe[tag] = raw_metadata[tag]
    except Exception:  # pragma: no cover - metadata best effort
        LOGGER.debug("Unable to sanitise TIFF metadata", exc_info=True)
        return None
    return safe or None


def save_image(
    destination: Path,
    arr_int: np.ndarray,
    dtype: np.dtype,
    metadata,
    icc_profile: Optional[bytes],
    compression: str,
) -> None:
    metadata = sanitize_tiff_metadata(metadata)
    dtype_info = np.iinfo(dtype) if np.issubdtype(dtype, np.integer) else None
    bits = dtype_info.bits if dtype_info else 0

    if dtype_info and bits == 16 and tifffile is not None:
        tiff_kwargs = {
            "photometric": "rgb" if arr_int.shape[2] >= 3 else "minisblack",
            "compression": compression_for_tifffile(compression),
            "metadata": None,
        }
        if arr_int.shape[2] > 3:
            tiff_kwargs["extrasamples"] = "unassoc"
        extratags = []
        if icc_profile:
            extratags.append((34675, "B", len(icc_profile), icc_profile, False))
        if metadata:
            try:
                tiff_kwargs["metadata"] = {tag: metadata[tag] for tag in metadata}
            except Exception:  # pragma: no cover - best-effort metadata copy
                LOGGER.debug("Unable to serialise TIFF metadata", exc_info=True)
        if extratags:
            tiff_kwargs["extratags"] = extratags
        tifffile.imwrite(destination, arr_int, **tiff_kwargs)
        return

    if dtype_info and bits == 16:
        LOGGER.warning(
            "Falling back to Pillow for 16-bit save; output will be 8-bit. Install 'tifffile' for full 16-bit support."
        )
        rgb = np.clip(arr_int[:, :, :3], 0, dtype_info.max).astype(np.float32) / (dtype_info.max / 255.0)
        rgb8 = rgb.astype(np.uint8)
        if arr_int.shape[2] > 3:
            alpha = np.clip(arr_int[:, :, 3], 0, dtype_info.max).astype(np.float32) / (dtype_info.max / 255.0)
            alpha8 = alpha.astype(np.uint8)
            arr_uint8 = np.concatenate([rgb8, alpha8[:, :, None]], axis=2)
        else:
            arr_uint8 = rgb8
    else:
        arr_uint8 = arr_int.astype(np.uint8)

    mode = "RGBA" if arr_uint8.shape[2] == 4 else "RGB"
    image = Image.fromarray(arr_uint8, mode=mode)
    save_kwargs = {"compression": compression}
    if metadata is not None:
        save_kwargs["tiffinfo"] = metadata
    if icc_profile:
        save_kwargs["icc_profile"] = icc_profile
    image.save(destination, format="TIFF", **save_kwargs)


def apply_exposure(arr: np.ndarray, stops: float) -> np.ndarray:
    if stops == 0:
        return arr
    factor = float(2.0 ** stops)
    LOGGER.debug("Applying exposure: %s stops (factor %.3f)", stops, factor)
    return arr * factor


def kelvin_to_rgb(temperature: float) -> np.ndarray:
    temp = temperature / 100.0
    if temp <= 0:
        temp = 0.1

    if temp <= 66:
        red = 1.0
        green = np.clip(0.39008157876901960784 * math.log(temp) - 0.63184144378862745098, 0, 1)
        blue = 0 if temp <= 19 else np.clip(0.54320678911019607843 * math.log(temp - 10) - 1.19625408914, 0, 1)
    else:
        red = np.clip(1.29293618606274509804 * (temp - 60) ** -0.1332047592, 0, 1)
        green = np.clip(1.12989086089529411765 * (temp - 60) ** -0.0755148492, 0, 1)
        blue = 1.0
    return np.array([red, green, blue], dtype=np.float32)


def apply_white_balance(arr: np.ndarray, temperature: Optional[float], tint: float) -> np.ndarray:
    result = arr
    if temperature is not None:
        ref = kelvin_to_rgb(6500.0)
        target = kelvin_to_rgb(temperature)
        scale = target / ref
        LOGGER.debug("Applying temperature: %sK scale=%s", temperature, scale)
        result = result * scale.reshape((1, 1, 3))
    if tint:
        tint_scale = np.array([1.0 + tint * 0.0015, 1.0, 1.0 - tint * 0.0015], dtype=np.float32)
        LOGGER.debug("Applying tint scale=%s", tint_scale)
        result = result * tint_scale.reshape((1, 1, 3))
    return result


def luminance(arr: np.ndarray) -> np.ndarray:
    return arr[:, :, 0] * 0.2126 + arr[:, :, 1] * 0.7152 + arr[:, :, 2] * 0.0722


def apply_shadow_lift(arr: np.ndarray, amount: float) -> np.ndarray:
    if amount <= 0:
        return arr
    gamma = 1.0 / (1.0 + amount * 3.0)
    lum = luminance(arr)
    lifted = np.power(np.clip(lum, 0.0, 1.0), gamma)
    LOGGER.debug("Shadow lift amount=%s gamma=%.3f", amount, gamma)
    return arr + (lifted - lum)[..., None]


def apply_highlight_recovery(arr: np.ndarray, amount: float) -> np.ndarray:
    if amount <= 0:
        return arr
    gamma = 1.0 + amount * 2.0
    lum = luminance(arr)
    compressed = np.power(np.clip(lum, 0.0, 1.0), gamma)
    LOGGER.debug("Highlight recovery amount=%s gamma=%.3f", amount, gamma)
    return arr + (compressed - lum)[..., None]


def apply_midtone_contrast(arr: np.ndarray, amount: float) -> np.ndarray:
    if amount == 0:
        return arr
    lum = luminance(arr)
    contrasted = 0.5 + (lum - 0.5) * (1.0 + amount)
    LOGGER.debug("Midtone contrast amount=%s", amount)
    return arr + (contrasted - lum)[..., None]


def rgb_to_hsv(arr: np.ndarray) -> np.ndarray:
    r, g, b = arr[..., 0], arr[..., 1], arr[..., 2]
    maxc = np.max(arr, axis=-1)
    minc = np.min(arr, axis=-1)
    diff = maxc - minc

    hue = np.zeros_like(maxc)
    mask = diff != 0
    rc = np.zeros_like(maxc)
    gc = np.zeros_like(maxc)
    bc = np.zeros_like(maxc)

    rc[mask] = ((maxc - r) / diff)[mask]
    gc[mask] = ((maxc - g) / diff)[mask]
    bc[mask] = ((maxc - b) / diff)[mask]

    hue[maxc == r] = (bc - gc)[maxc == r]
    hue[maxc == g] = 2.0 + (rc - bc)[maxc == g]
    hue[maxc == b] = 4.0 + (gc - rc)[maxc == b]
    hue = (hue / 6.0) % 1.0

    saturation = np.zeros_like(maxc)
    saturation[maxc != 0] = diff[maxc != 0] / maxc[maxc != 0]

    value = maxc
    return np.stack([hue, saturation, value], axis=-1)


def hsv_to_rgb(arr: np.ndarray) -> np.ndarray:
    h, s, v = arr[..., 0], arr[..., 1], arr[..., 2]
    i = np.floor(h * 6.0).astype(int)
    f = h * 6.0 - i
    p = v * (1.0 - s)
    q = v * (1.0 - f * s)
    t = v * (1.0 - (1.0 - f) * s)

    i_mod = i % 6
    shape = h.shape + (3,)
    rgb = np.zeros(shape, dtype=np.float32)

    conditions = [
        (i_mod == 0, np.stack([v, t, p], axis=-1)),
        (i_mod == 1, np.stack([q, v, p], axis=-1)),
        (i_mod == 2, np.stack([p, v, t], axis=-1)),
        (i_mod == 3, np.stack([p, q, v], axis=-1)),
        (i_mod == 4, np.stack([t, p, v], axis=-1)),
        (i_mod == 5, np.stack([v, p, q], axis=-1)),
    ]
    for condition, value in conditions:
        rgb[condition] = value[condition]
    return rgb


def apply_vibrance(arr: np.ndarray, amount: float) -> np.ndarray:
    if amount == 0:
        return arr
    hsv = rgb_to_hsv(arr)
    saturation = hsv[..., 1]
    hsv[..., 1] = np.clip(saturation + amount * (1.0 - saturation) * saturation, 0.0, 1.0)
    LOGGER.debug("Vibrance amount=%s", amount)
    return hsv_to_rgb(hsv)


def apply_saturation(arr: np.ndarray, amount: float) -> np.ndarray:
    if amount == 0:
        return arr
    hsv = rgb_to_hsv(arr)
    hsv[..., 1] = np.clip(hsv[..., 1] * (1.0 + amount), 0.0, 1.0)
    LOGGER.debug("Saturation delta=%s", amount)
    return hsv_to_rgb(hsv)


def gaussian_kernel(radius: int, sigma: Optional[float] = None) -> np.ndarray:
    if radius <= 0:
        return np.array([1.0], dtype=np.float32)
    sigma = sigma or max(radius / 3.0, 1e-6)
    ax = np.arange(-radius, radius + 1, dtype=np.float32)
    kernel = np.exp(-(ax ** 2) / (2.0 * sigma ** 2))
    kernel /= np.sum(kernel)
    return kernel.astype(np.float32)


def separable_convolve(arr: np.ndarray, kernel: np.ndarray, axis: int) -> np.ndarray:
    pad_width = [(0, 0)] * arr.ndim
    k = kernel.size // 2
    pad_width[axis] = (k, k)
    padded = np.pad(arr, pad_width, mode="reflect")
    convolved = np.apply_along_axis(lambda m: np.convolve(m, kernel, mode="valid"), axis=axis, arr=padded)
    return convolved.astype(np.float32)


def gaussian_blur(arr: np.ndarray, radius: int, sigma: Optional[float] = None) -> np.ndarray:
    kernel = gaussian_kernel(radius, sigma)
    blurred = separable_convolve(arr, kernel, axis=0)
    blurred = separable_convolve(blurred, kernel, axis=1)
    return blurred


def apply_clarity(arr: np.ndarray, amount: float) -> np.ndarray:
    if amount <= 0:
        return arr
    radius = max(1, int(round(1 + amount * 5)))
    blurred = gaussian_blur(arr, radius)
    high_pass = arr - blurred
    LOGGER.debug("Clarity amount=%s radius=%s", amount, radius)
    return np.clip(arr + high_pass * (0.6 + amount * 0.8), 0.0, 1.0)


def rgb_to_yuv(arr: np.ndarray) -> np.ndarray:
    matrix = np.array(
        [
            [0.2126, 0.7152, 0.0722],
            [-0.1146, -0.3854, 0.5000],
            [0.5000, -0.4542, -0.0458],
        ],
        dtype=np.float32,
    )
    yuv = arr @ matrix.T
    yuv[..., 1:] += 0.5
    return yuv


def yuv_to_rgb(arr: np.ndarray) -> np.ndarray:
    matrix = np.array(
        [
            [1.0, 0.0, 1.5748],
            [1.0, -0.1873, -0.4681],
            [1.0, 1.8556, 0.0],
        ],
        dtype=np.float32,
    )
    rgb = arr.copy()
    rgb[..., 1:] -= 0.5
    rgb = rgb @ matrix.T
    return rgb


def apply_chroma_denoise(arr: np.ndarray, amount: float) -> np.ndarray:
    if amount <= 0:
        return arr
    yuv = rgb_to_yuv(arr)
    radius = max(1, int(round(1 + amount * 4)))
    for channel in (1, 2):
        channel_data = yuv[..., channel]
        blurred = gaussian_blur(channel_data[..., None], radius)[:, :, 0]
        yuv[..., channel] = channel_data * (1.0 - amount) + blurred * amount
    LOGGER.debug("Chroma denoise amount=%s radius=%s", amount, radius)
    return np.clip(yuv_to_rgb(yuv), 0.0, 1.0)


def apply_glow(arr: np.ndarray, amount: float) -> np.ndarray:
    if amount <= 0:
        return arr
    radius = max(2, int(round(6 + amount * 20)))
    softened = gaussian_blur(arr, radius)
    LOGGER.debug("Glow amount=%s radius=%s", amount, radius)
    return np.clip(arr * (1.0 - amount) + softened * amount, 0.0, 1.0)


def resize_bilinear(arr: np.ndarray, new_width: int, new_height: int) -> np.ndarray:
    height, width = arr.shape[:2]
    if width == new_width and height == new_height:
        return arr
    x = np.linspace(0, width - 1, new_width, dtype=np.float32)
    y = np.linspace(0, height - 1, new_height, dtype=np.float32)
    x0 = np.floor(x).astype(int)
    x1 = np.clip(x0 + 1, 0, width - 1)
    y0 = np.floor(y).astype(int)
    y1 = np.clip(y0 + 1, 0, height - 1)
    x_weight = (x - x0).astype(np.float32).reshape(1, -1, 1)
    y_weight = (y - y0).astype(np.float32).reshape(-1, 1, 1)

    Ia = arr[np.ix_(y0, x0)]
    Ib = arr[np.ix_(y0, x1)]
    Ic = arr[np.ix_(y1, x0)]
    Id = arr[np.ix_(y1, x1)]

    top = Ia * (1.0 - x_weight) + Ib * x_weight
    bottom = Ic * (1.0 - x_weight) + Id * x_weight
    return (top * (1.0 - y_weight) + bottom * y_weight).astype(np.float32)


def resize_array(arr: np.ndarray, new_width: int, new_height: int) -> np.ndarray:
    if arr.ndim == 2:
        expanded = arr[:, :, None]
        resized = resize_bilinear(expanded, new_width, new_height)
        return resized[:, :, 0]
    if arr.ndim == 3:
        return resize_bilinear(arr, new_width, new_height)
    raise ValueError("Unsupported array shape for resizing")


def resize_long_edge_array(arr: np.ndarray, target: int) -> np.ndarray:
    height, width = arr.shape[:2]
    long_edge = max(width, height)
    if long_edge <= target:
        return arr
    scale = target / float(long_edge)
    new_width = max(1, int(round(width * scale)))
    new_height = max(1, int(round(height * scale)))
    LOGGER.debug("Resizing from %sx%s to %s", width, height, (new_width, new_height))
    return resize_array(arr, new_width, new_height)


def apply_adjustments(arr: np.ndarray, adjustments: AdjustmentSettings) -> np.ndarray:
    arr = apply_white_balance(arr, adjustments.white_balance_temp, adjustments.white_balance_tint)
    arr = apply_exposure(arr, adjustments.exposure)
    arr = apply_shadow_lift(arr, adjustments.shadow_lift)
    arr = apply_highlight_recovery(arr, adjustments.highlight_recovery)
    arr = apply_midtone_contrast(arr, adjustments.midtone_contrast)
    arr = np.clip(arr, 0.0, 1.0)
    arr = apply_chroma_denoise(arr, adjustments.chroma_denoise)
    arr = apply_vibrance(arr, adjustments.vibrance)
    arr = apply_saturation(arr, adjustments.saturation)
    arr = apply_clarity(arr, adjustments.clarity)
    arr = apply_glow(arr, adjustments.glow)
    return np.clip(arr, 0.0, 1.0)


def process_image(
    source: Path,
    destination: Path,
    adjustments: AdjustmentSettings,
    compression: str,
    resize_target: Optional[int],
    dry_run: bool,
) -> None:
    LOGGER.info("Processing %s -> %s", source, destination)
    if destination.exists() and not dry_run:
        if not destination.is_file():
            raise ValueError(f"Destination path is not a file: {destination}")
        LOGGER.debug("Destination exists")
    with Image.open(source) as image:
        metadata = getattr(image, "tag_v2", None)
        icc_profile = image.info.get("icc_profile") if isinstance(image.info, dict) else None
        arr, dtype, alpha = image_to_float(image)
        adjusted = apply_adjustments(arr, adjustments)
        if resize_target is not None:
            adjusted = resize_long_edge_array(adjusted, resize_target)
            if alpha is not None:
                alpha = resize_long_edge_array(alpha, resize_target)
        arr_int = float_to_dtype_array(adjusted, dtype, alpha)
        if dry_run:
            LOGGER.info("Dry run enabled, skipping save for %s", destination)
            return
        save_image(destination, arr_int, dtype, metadata, icc_profile, compression)


def main(argv: Optional[Iterable[str]] = None) -> None:
    args = parse_args(argv)
    adjustments = build_adjustments(args)

    input_root = args.input.resolve()
    output_root = args.output.resolve()
    if not input_root.exists():
        raise FileNotFoundError(f"Input folder not found: {input_root}")
    output_root.mkdir(parents=True, exist_ok=True)

<<<<<<< HEAD
=======
    if not input_root.exists() or not input_root.is_dir():
        raise SystemExit(f"Input folder '{input_root}' does not exist or is not a directory")

    def _contains(parent: Path, child: Path) -> bool:
        try:
            child.relative_to(parent)
        except ValueError:
            return False
        return True

    if input_root == output_root:
        raise SystemExit("Output folder must be different from the input folder to avoid self-overwrites.")
    if _contains(input_root, output_root):
        raise SystemExit(
            "Output folder cannot be located inside the input folder; choose a sibling or separate directory."
        )
    if _contains(output_root, input_root):
        raise SystemExit(
            "Input folder cannot be located inside the output folder; choose non-overlapping directories."
        )

    adjustments = build_adjustments(args)
>>>>>>> b1e556a5
    images = sorted(collect_images(input_root, args.recursive))
    if not images:
        LOGGER.warning("No TIFF images found in %s", input_root)
        return

    LOGGER.info("Found %s image(s) to process", len(images))

    for image_path in images:
        destination = ensure_output_path(input_root, output_root, image_path, args.suffix, args.recursive)
        if destination.exists() and not args.overwrite and not args.dry_run:
            LOGGER.warning("Skipping %s (exists, use --overwrite to replace)", destination)
            continue
        process_image(
            image_path,
            destination,
            adjustments,
            args.compression,
            args.resize_long_edge,
            args.dry_run,
        )


if __name__ == "__main__":  # pragma: no cover
    main()<|MERGE_RESOLUTION|>--- conflicted
+++ resolved
@@ -776,8 +776,6 @@
         raise FileNotFoundError(f"Input folder not found: {input_root}")
     output_root.mkdir(parents=True, exist_ok=True)
 
-<<<<<<< HEAD
-=======
     if not input_root.exists() or not input_root.is_dir():
         raise SystemExit(f"Input folder '{input_root}' does not exist or is not a directory")
 
@@ -800,7 +798,6 @@
         )
 
     adjustments = build_adjustments(args)
->>>>>>> b1e556a5
     images = sorted(collect_images(input_root, args.recursive))
     if not images:
         LOGGER.warning("No TIFF images found in %s", input_root)
