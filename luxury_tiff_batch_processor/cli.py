--- conflicted
+++ resolved
@@ -201,15 +201,11 @@
     LOGGER.info("Found %s image(s) to process", len(images))
     processed = 0
 
-<<<<<<< HEAD
-    if args.workers <= 1:
-=======
     workers = getattr(args, "workers", 1)
     resize_long_edge = getattr(args, "resize_long_edge", None)
     resize_target = getattr(args, "resize_target", None)
 
     if workers <= 1:
->>>>>>> 07cfa6f2
         progress_iterable = _wrap_with_progress(
             images,
             total=len(images),
@@ -236,12 +232,8 @@
                 destination,
                 adjustments,
                 compression=args.compression,
-<<<<<<< HEAD
-                resize_long_edge=args.resize_long_edge,
-=======
                 resize_long_edge=resize_long_edge,
                 resize_target=resize_target,
->>>>>>> 07cfa6f2
                 dry_run=args.dry_run,
             )
             if not args.dry_run:
@@ -262,11 +254,7 @@
                 pass
 
         futures = []
-<<<<<<< HEAD
-        with ProcessPoolExecutor(max_workers=args.workers) as executor:
-=======
         with ProcessPoolExecutor(max_workers=workers) as executor:
->>>>>>> 07cfa6f2
             for image_path in images:
                 destination = ensure_output_path(
                     input_root,
@@ -282,22 +270,6 @@
                     continue
                 if args.dry_run:
                     LOGGER.info("Dry run: would process %s -> %s", image_path, destination)
-<<<<<<< HEAD
-                    advance_progress()
-                else:
-                    futures.append(
-                        executor.submit(
-                            _process_image_worker,
-                            image_path,
-                            destination,
-                            adjustments,
-                            compression=args.compression,
-                            resize_long_edge=args.resize_long_edge,
-                            resize_target=args.resize_target,
-                            dry_run=args.dry_run,
-                        )
-                    )
-=======
                 futures.append(
                     executor.submit(
                         _process_image_worker,
@@ -310,7 +282,6 @@
                         dry_run=args.dry_run,
                     )
                 )
->>>>>>> 07cfa6f2
 
             for future in as_completed(futures):
                 try:
