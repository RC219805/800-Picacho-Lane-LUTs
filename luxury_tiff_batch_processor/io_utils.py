--- conflicted
+++ resolved
@@ -495,25 +495,12 @@
         if icc_profile:
             extratags.append((34675, "B", len(icc_profile), icc_profile, False))
         if metadata:
-<<<<<<< HEAD
-            try:
-                metadata_items = (
-                    dict(metadata.items()) if hasattr(metadata, "items") else dict(metadata)
-                )
-                tiff_kwargs["metadata"] = {str(tag): value for tag, value in metadata_items.items()}
-                description = metadata_items.get(270)
-                if isinstance(description, str):
-                    tiff_kwargs.setdefault("description", description)
-            except Exception:  # pragma: no cover - best-effort metadata copy
-                LOGGER.debug("Unable to serialise TIFF metadata", exc_info=True)
-=======
             for tag, value in metadata.items():
                 extratag = _metadata_to_extratag(tag, value)
                 if extratag is not None:
                     extratags.append(extratag)
                 else:  # pragma: no cover - best-effort fallback
                     LOGGER.debug("Skipping TIFF metadata tag %r", tag)
->>>>>>> ff71ca7f
         if extratags:
             tiff_kwargs["extratags"] = extratags
         tifffile.imwrite(destination_fs, array_to_write, **tiff_kwargs)
