"""Luxury video master grading pipeline.

This module orchestrates an FFmpeg-based finishing pass tuned for the
"800 Picacho Lane" look. It applies a curated LUT, contrast and color
balancing refinements, optional spatial denoising, clarity boosts and film
grain, then outputs a mezzanine/master grade file (Apple ProRes by default).

The script mirrors the ergonomics of the TIFF batch processor already in the
repository, exposing a preset-driven command line with opt-in overrides and a
dry-run preview.  A short ffprobe inspection is performed up-front to surface
source metadata before processing.
"""
from __future__ import annotations

import argparse
import json
import math
import shlex
import subprocess
import sys
from dataclasses import dataclass, field
from fractions import Fraction
from pathlib import Path
from typing import Dict, Iterable, List, Optional, Tuple

# Repository-rooted LUT presets curated for short-form luxury real-estate video.
REPO_ROOT = Path(__file__).resolve().parent


@dataclass
class GradePreset:
    """Container describing the finishing recipe for a video preset."""

    name: str
    description: str
    lut: Path
    lut_strength: float = 1.0
    denoise: Optional[str] = None
    contrast: float = 1.0
    saturation: float = 1.0
    gamma: float = 1.0
    brightness: float = 0.0
    warmth: float = 0.0
    cool: float = 0.0
    sharpen: Optional[str] = None
    grain: float = 0.0
    notes: str = ""
    deband: Optional[str] = None
    halation_intensity: float = 0.0
    halation_radius: float = 18.0

    def to_dict(self) -> Dict[str, object]:
        """Return a mutable dictionary representation for override merging."""

        data = {
            "lut": self.lut,
            "lut_strength": self.lut_strength,
            "denoise": self.denoise,
            "contrast": self.contrast,
            "saturation": self.saturation,
            "gamma": self.gamma,
            "brightness": self.brightness,
            "warmth": self.warmth,
            "cool": self.cool,
            "sharpen": self.sharpen,
            "grain": self.grain,
            "deband": self.deband,
            "halation_intensity": self.halation_intensity,
            "halation_radius": self.halation_radius,
        }
        return data


PRESETS: Dict[str, GradePreset] = {
    "signature_estate": GradePreset(
        name="Signature Estate",
        description="Flagship Kodak 2393 emulation with gentle highlight roll-off, soft denoise and warm mid-tones.",
        lut=REPO_ROOT / "01_Film_Emulation" / "Kodak" / "Kodak_2393_D55.cube",
        lut_strength=0.85,
        denoise="soft",
        contrast=1.06,
        saturation=1.10,
        gamma=0.98,
        brightness=0.02,
        warmth=0.015,
        cool=-0.010,
        sharpen="medium",
        grain=6.0,
        notes="Primary hero look for exterior fly-throughs and architectural establishing shots.",
    ),
    "golden_hour_courtyard": GradePreset(
        name="Golden Hour Courtyard",
        description="Sunset warmth inspired by Montecito golden light with richer saturation and restrained grain.",
        lut=REPO_ROOT
        / "02_Location_Aesthetic"
        / "California"
        / "Montecito_Golden_Hour_HDR.cube",
        lut_strength=0.9,
        denoise="soft",
        contrast=1.04,
        saturation=1.14,
        gamma=0.96,
        brightness=0.015,
        warmth=0.025,
        cool=-0.015,
        sharpen="soft",
        grain=4.0,
        notes="Use for west-facing terraces, pool decks and garden lifestyle coverage.",
    ),
    "interior_neutral_luxe": GradePreset(
        name="Interior Neutral Luxe",
        description="Clean, neutral interior pass with FilmConvert Nitrate base, elevated clarity and no added grain.",
        lut=REPO_ROOT
        / "01_Film_Emulation"
        / "FilmConvert"
        / "FilmConvert_Nitrate_LuxuryRE.cube",
        lut_strength=0.8,
        denoise="medium",
        contrast=1.03,
        saturation=1.04,
        gamma=1.0,
        brightness=0.01,
        warmth=0.005,
        cool=0.0,
        sharpen="strong",
        grain=0.0,
        notes="Ideal for natural light interiors where texture detail and neutrality are paramount.",
    ),
}


@dataclass
class FrameRatePlan:
    """Summary of how the script will handle frame rate conformance."""

    target: Optional[str]
    note: str

HQDN3D_PRESETS = {
    "soft": "hqdn3d=luma_spatial=1.6:luma_tmp=3.2:chroma_spatial=1.2:chroma_tmp=2.8",
    "medium": "hqdn3d=luma_spatial=2.8:luma_tmp=4.5:chroma_spatial=2.0:chroma_tmp=4.0",
    "strong": "hqdn3d=luma_spatial=4.0:luma_tmp=6.5:chroma_spatial=3.0:chroma_tmp=5.0",
}

UNSHARP_PRESETS = {
    "soft": "unsharp=luma_msize_x=7:luma_msize_y=7:luma_amount=1.0:chroma_msize_x=5:chroma_msize_y=5:chroma_amount=0.4",
    "medium": "unsharp=luma_msize_x=7:luma_msize_y=7:luma_amount=1.35:chroma_msize_x=5:chroma_msize_y=5:chroma_amount=0.65",
    "strong": "unsharp=luma_msize_x=5:luma_msize_y=5:luma_amount=1.6:chroma_msize_x=3:chroma_msize_y=3:chroma_amount=0.8",
}

DEBAND_PRESETS = {
    "soft": "gradfun=strength=0.45:radius=12",
    "medium": "gradfun=strength=0.70:radius=16",
    "strong": "gradfun=strength=0.90:radius=20",
}


@dataclass
class ToneMapPlan:
    """Description of the tone-mapping strategy for the current clip."""

    enabled: bool
    note: str
    config: Dict[str, object] = field(default_factory=dict)
    metadata: Tuple[Optional[str], Optional[str], Optional[str]] = (None, None, None)


def list_presets() -> str:
    lines = []
    for key, preset in PRESETS.items():
        lines.append(f"- {key}: {preset.description}")
    return "\n".join(lines)


def clamp(value: float, low: float, high: float) -> float:
    return max(low, min(high, value))


def ensure_tools_available() -> None:
    for tool in ("ffmpeg", "ffprobe"):
        if not shutil_which(tool):
            raise SystemExit(
                f"Required dependency '{tool}' was not found on PATH. Install FFmpeg to continue."
            )


def shutil_which(binary: str) -> Optional[str]:
    from shutil import which

    return which(binary)


def probe_source(path: Path) -> Dict[str, object]:
    cmd = [
        "ffprobe",
        "-v",
        "error",
        "-print_format",
        "json",
        "-show_streams",
        "-show_format",
        str(path),
    ]
    proc = subprocess.run(cmd, capture_output=True, text=True, check=False)
    if proc.returncode != 0:
        raise RuntimeError(f"ffprobe failed: {proc.stderr.strip()}")
    try:
        return json.loads(proc.stdout)
    except json.JSONDecodeError as exc:
        raise RuntimeError("Unable to parse ffprobe output") from exc


def summarize_probe(data: Dict[str, object]) -> str:
    fmt = data.get("format", {})
    duration = fmt.get("duration")
    streams = data.get("streams", [])
    video = next((s for s in streams if s.get("codec_type") == "video"), {})
    audio = next((s for s in streams if s.get("codec_type") == "audio"), {})
    pieces = []
    if duration:
        pieces.append(f"duration {float(duration):.2f}s")
    if video:
        w = video.get("width")
        h = video.get("height")
        fps = describe_frame_rates(
            video.get("avg_frame_rate"), video.get("r_frame_rate")
        )
        codec = video.get("codec_name")
        pix_fmt = video.get("pix_fmt")
        
        # Build video info string
        video_info = f"video {codec} {w}x{h} @ {fps}"
        if pix_fmt:
            video_info += f" {pix_fmt}"
        
        # Add bit depth if available
        bits_per_raw_sample = video.get("bits_per_raw_sample")
        if bits_per_raw_sample:
            video_info += f" {bits_per_raw_sample}bit"
        elif pix_fmt:
            # Try to derive bit depth from pixel format
            if "10" in pix_fmt:
                video_info += " 10bit"
            elif "12" in pix_fmt:
                video_info += " 12bit"
            elif "16" in pix_fmt:
                video_info += " 16bit"

        # Add color metadata if present
        def normalize_color_tag(value: Optional[str]) -> Optional[str]:
            if value is None:
                return None
            cleaned = value.strip().lower()
            if cleaned in {"", "unknown", "unspecified"}:
                return None
            return cleaned

        color_parts = []
<<<<<<< HEAD
        color_primaries = normalize_color_tag(video.get("color_primaries"))
        color_trc = normalize_color_tag(video.get("color_trc"))
        colorspace = normalize_color_tag(video.get("colorspace"))
=======
        color_primaries = normalise_color_tag(video.get("color_primaries"))
        color_trc = normalise_color_tag(video.get("color_trc"))
        colorspace = normalise_color_tag(video.get("colorspace"))
>>>>>>> 04b03fe4

        if color_primaries:
            color_parts.append(f"primaries={color_primaries}")
        if color_trc:
            color_parts.append(f"trc={color_trc}")
        if colorspace:
            color_parts.append(f"space={colorspace}")

        if color_parts:
            video_info += f" ({', '.join(color_parts)})"
        
        pieces.append(video_info)
    if audio:
        codec = audio.get("codec_name")
        sr = audio.get("sample_rate")
        channels = audio.get("channels")
        pieces.append(f"audio {codec} {channels}ch {sr}Hz")
    return ", ".join(pieces)


def extract_video_stream(probe: Dict[str, object]) -> Dict[str, object]:
    """Return the first video stream dictionary from an ffprobe result."""

    streams = probe.get("streams", [])
    return next((s for s in streams if s.get("codec_type") == "video"), {})


HDR_PRIMARIES = {"bt2020", "smpte432", "smpte431"}
HDR_TRANSFERS = {"smpte2084", "arib-std-b67", "hlg"}
HDR_MATRIX = {"bt2020nc", "bt2020ncl"}
INVALID_COLOR_TAGS = {"unknown", "unspecified", "undefined", "na"}


def normalise_color_tag(value: Optional[str]) -> Optional[str]:
    """Return a cleaned, lower-case color tag or ``None`` when not meaningful."""

    if value is None:
        return None
    cleaned = str(value).strip()
    if not cleaned:
        return None
    lowered = cleaned.lower()
    if lowered in INVALID_COLOR_TAGS:
        return None
    return lowered


def plan_tone_mapping(args: argparse.Namespace, probe: Dict[str, object]) -> ToneMapPlan:
    """Determine whether tone mapping should run for this clip."""

    method = (args.tone_map or "auto").lower()
    tone_map_peak = args.tone_map_peak
    tone_map_desat = args.tone_map_desat

    if method == "off":
        return ToneMapPlan(enabled=False, note="Tone mapping disabled by user preference.")

    video = extract_video_stream(probe)
    transfer = (video.get("color_trc") or "").lower()
    primaries = (video.get("color_primaries") or "").lower()
    matrix = (video.get("colorspace") or "").lower()

    hdr_indicators: List[str] = []
    if transfer in HDR_TRANSFERS:
        hdr_indicators.append(f"transfer={transfer}")
    if primaries in HDR_PRIMARIES:
        hdr_indicators.append(f"primaries={primaries}")
    if matrix in HDR_MATRIX:
        hdr_indicators.append(f"matrix={matrix}")

    detected_hdr = bool(hdr_indicators)

    if method == "auto" and not detected_hdr:
        return ToneMapPlan(
            enabled=False,
            note="Tone mapping not required; source tagged as SDR.",
        )

    chosen_method = method if method != "auto" else "hable"

    config: Dict[str, object] = {
        "tone_map": chosen_method,
        "tone_map_peak": tone_map_peak,
        "tone_map_desat": tone_map_desat,
    }
    note_parts = [
        "Applying HDR tone mapping using",
        chosen_method,
    ]
    if detected_hdr:
        note_parts.append(f"(detected {'/'.join(hdr_indicators)})")
    else:
        note_parts.append("(forced by user override)")

    metadata = ("bt709", "bt709", "bt709")
    return ToneMapPlan(
        enabled=True,
        note=" ".join(note_parts),
        config=config,
        metadata=metadata,
    )


def describe_frame_rates(avg: Optional[str], real: Optional[str]) -> str:
    """Return a friendly description of frame rate metadata."""

    avg_fraction = parse_ffprobe_fraction(avg)
    real_fraction = parse_ffprobe_fraction(real)
    if avg_fraction and real_fraction and avg_fraction != real_fraction:
        return (
            f"avg {format_fraction(avg_fraction)} ({float(avg_fraction):.3f}fps), "
            f"real {format_fraction(real_fraction)} ({float(real_fraction):.3f}fps)"
        )
    chosen = avg_fraction or real_fraction
    if chosen:
        return f"{format_fraction(chosen)} ({float(chosen):.3f}fps)"
    return "unknown"


STANDARD_FRAME_RATES: Tuple[Tuple[str, Fraction], ...] = (
    ("24000/1001", Fraction(24_000, 1_001)),
    ("24/1", Fraction(24, 1)),
    ("25/1", Fraction(25, 1)),
    ("30000/1001", Fraction(30_000, 1_001)),
    ("30/1", Fraction(30, 1)),
    ("50/1", Fraction(50, 1)),
    ("60000/1001", Fraction(60_000, 1_001)),
    ("60/1", Fraction(60, 1)),
)


def parse_ffprobe_fraction(value: Optional[str]) -> Optional[Fraction]:
    """Parse an FFprobe rational string into a Fraction."""

    if not value or value in {"0/0", "N/A"}:
        return None
    try:
        if "/" in value:
            return Fraction(value)
        return Fraction(float(value)).limit_denominator(100_000)
    except (ValueError, ZeroDivisionError):
        return None


def format_fraction(fraction: Fraction) -> str:
    return f"{fraction.numerator}/{fraction.denominator}"


def normalize_frame_rate(value: str) -> Tuple[str, Fraction]:
    """Normalise arbitrary frame-rate expressions to a rational string and Fraction."""

    parsed = parse_ffprobe_fraction(value)
    if not parsed:
        raise ValueError(f"Unable to parse frame rate value: {value}")
    reduced = parsed.limit_denominator(100_000)
    return format_fraction(reduced), reduced


def choose_standard_rate(fps: Fraction) -> Tuple[str, Fraction]:
    """Return the closest known delivery frame rate to the provided value."""

    best = min(
        STANDARD_FRAME_RATES,
        key=lambda item: abs(float(item[1]) - float(fps)),
    )
    return best[0], best[1]


def assess_frame_rate(
    probe: Dict[str, object],
    user_target: Optional[str],
    tolerance: float,
) -> FrameRatePlan:
    """Evaluate the source frame rate and decide whether to conform it."""

    tolerance = max(tolerance, 0.0001)
    streams = probe.get("streams", [])
    video = next((s for s in streams if s.get("codec_type") == "video"), None)
    if not video:
        return FrameRatePlan(target=None, note="No video stream detected; skipping frame-rate adjustments.")

    if user_target:
        normalized, fraction = normalize_frame_rate(user_target)
        return FrameRatePlan(
            target=normalized,
            note=(
                f"Frame-rate override requested; conforming output to {normalized}"
                f" ({float(fraction):.3f}fps)."
            ),
        )

    avg_fraction = parse_ffprobe_fraction(video.get("avg_frame_rate"))
    real_fraction = parse_ffprobe_fraction(video.get("r_frame_rate"))

    if not avg_fraction and not real_fraction:
        return FrameRatePlan(
            target=None,
            note="Source frame rate metadata unavailable; preserving stream timing.",
        )

    base = avg_fraction or real_fraction
    assert base is not None  # for type checkers

    standard_label, standard_fraction = choose_standard_rate(base)
    std_diff = abs(float(standard_fraction) - float(base))

    vfr = False
    if avg_fraction and real_fraction:
        drift = abs(float(avg_fraction) - float(real_fraction))
        vfr = drift > tolerance
    else:
        drift = 0.0

    if vfr:
        return FrameRatePlan(
            target=standard_label,
            note=(
                "Detected variable frame-rate metadata ("
                f"avg {float(avg_fraction):.3f}fps vs real {float(real_fraction):.3f}fps); "
                f"conforming output to {standard_label} ({float(standard_fraction):.3f}fps)."
            ),
        )

    if std_diff > tolerance:
        return FrameRatePlan(
            target=standard_label,
            note=(
                f"Source frame rate {float(base):.3f}fps is off-standard by {std_diff:.3f}fps; "
                f"conforming to {standard_label} ({float(standard_fraction):.3f}fps) for smooth playback."
            ),
        )

    return FrameRatePlan(
        target=None,
        note=(
            f"Source frame rate {format_fraction(base)} ({float(base):.3f}fps) within tolerance; "
            "preserving timing."
        ),
    )


def build_filter_graph(config: Dict[str, object]) -> Tuple[str, str]:
    nodes: List[str] = []
    label_index = 0

    def next_label() -> str:
        nonlocal label_index
        label_index += 1
        return f"v{label_index}"

    current = "v0"
    nodes.append(f"[0:v]setsar=1[{current}]")

    # Promote to high bit-depth YUV before optional denoising.
    new_label = next_label()
    nodes.append(f"[{current}]format=yuv444p16le[{new_label}]")
    current = new_label

    tone_map = config.get("tone_map")
    if tone_map and str(tone_map).lower() != "off":
        zscale_args = [
            "primaries=bt709",
            "transfer=bt709",
            "matrix=bt709",
            "range=tv",
        ]
        new_label = next_label()
        nodes.append(f"[{current}]zscale={':'.join(zscale_args)}[{new_label}]")
        current = new_label

        tonemap_args = [f"tonemap={tone_map}"]
        tone_map_peak = config.get("tone_map_peak")
        if tone_map_peak is not None:
            tonemap_args.append(f"peak={float(tone_map_peak):.4f}")
        tone_map_desat = config.get("tone_map_desat")
        if tone_map_desat is not None:
            tonemap_args.append(f"desat={float(tone_map_desat):.4f}")
        new_label = next_label()
        nodes.append(f"[{current}]tonemap={':'.join(tonemap_args)}[{new_label}]")
        current = new_label

    denoise = config.get("denoise")
    if denoise and denoise.lower() != "off":
        expr = HQDN3D_PRESETS.get(denoise.lower())
        if not expr:
            raise ValueError(f"Unsupported denoise preset: {denoise}")
        new_label = next_label()
        nodes.append(f"[{current}]{expr}[{new_label}]")
        current = new_label

    # Convert to planar RGB float for grading operations.
    new_label = next_label()
    nodes.append(f"[{current}]format=gbrpf32le[{new_label}]")
    current = new_label
    pre_grade_label = current

    eq_parts: List[str] = []
    contrast = float(config.get("contrast", 1.0))
    saturation = float(config.get("saturation", 1.0))
    gamma = float(config.get("gamma", 1.0))
    brightness = float(config.get("brightness", 0.0))

    if not math.isclose(contrast, 1.0, abs_tol=1e-3):
        eq_parts.append(f"contrast={contrast:.4f}")
    if not math.isclose(saturation, 1.0, abs_tol=1e-3):
        eq_parts.append(f"saturation={saturation:.4f}")
    if not math.isclose(gamma, 1.0, abs_tol=1e-3):
        eq_parts.append(f"gamma={gamma:.4f}")
    if not math.isclose(brightness, 0.0, abs_tol=1e-4):
        eq_parts.append(f"brightness={brightness:.4f}")

    if eq_parts:
        new_label = next_label()
        nodes.append(f"[{current}]eq={':'.join(eq_parts)}[{new_label}]")
        current = new_label

    warmth = float(config.get("warmth", 0.0))
    cool = float(config.get("cool", 0.0))
    if not math.isclose(warmth, 0.0, abs_tol=1e-4) or not math.isclose(cool, 0.0, abs_tol=1e-4):
        new_label = next_label()
        # Clamp values to [-0.5, 0.5] to stay within tasteful limits.
        warmth_c = clamp(warmth, -0.5, 0.5)
        cool_c = clamp(cool, -0.5, 0.5)
        nodes.append(
            f"[{current}]colorbalance=rm={warmth_c:.4f}:gm=0.0000:bm={cool_c:.4f}[{new_label}]"
        )
        current = new_label

    lut_path: Path = Path(config["lut"]).resolve()
    if not lut_path.exists():
        raise FileNotFoundError(f"LUT file not found: {lut_path}")

    new_label = next_label()
    lut_expr = f"lut3d=file={shlex.quote(str(lut_path))}:interp=tetrahedral"
    nodes.append(f"[{current}]{lut_expr}[{new_label}]")
    current = new_label
    graded_label = current

    lut_strength = float(config.get("lut_strength", 1.0))

    if lut_strength < 0.999:
        blend_label = next_label()
        nodes.append(
            f"[{pre_grade_label}][{graded_label}]blend=all_expr='A*(1-{lut_strength:.4f})+B*{lut_strength:.4f}'[{blend_label}]"
        )
        current = blend_label

    sharpen = config.get("sharpen")
    if sharpen and sharpen.lower() != "off":
        expr = UNSHARP_PRESETS.get(sharpen.lower())
        if not expr:
            raise ValueError(f"Unsupported sharpen preset: {sharpen}")
        new_label = next_label()
        nodes.append(f"[{current}]{expr}[{new_label}]")
        current = new_label

    grain = float(config.get("grain", 0.0))
    if grain > 0.0:
        new_label = next_label()
        nodes.append(f"[{current}]noise=alls={grain:.2f}:allf=t+u[{new_label}]")
        current = new_label

    deband = config.get("deband")
    if deband and str(deband).lower() != "off":
        expr = DEBAND_PRESETS.get(str(deband).lower())
        if not expr:
            raise ValueError(f"Unsupported deband preset: {deband}")
        new_label = next_label()
        nodes.append(f"[{current}]{expr}[{new_label}]")
        current = new_label

    halation_intensity = float(config.get("halation_intensity", 0.0))
    halation_radius = float(config.get("halation_radius", 0.0))
    if halation_intensity > 0.0 and halation_radius > 0.0:
        halation_intensity = clamp(halation_intensity, 0.0, 1.0)
        halation_radius = clamp(halation_radius, 0.0, 128.0)
        base_label = current
        blur_label = next_label()
        nodes.append(f"[{base_label}]gblur=sigma={halation_radius:.4f}[{blur_label}]")
        blend_label = next_label()
        nodes.append(
            f"[{base_label}][{blur_label}]blend=all_mode='screen':all_opacity={halation_intensity:.4f}[{blend_label}]"
        )
        current = blend_label

    target_fps = config.get("target_fps")
    if target_fps:
        new_label = next_label()
        nodes.append(f"[{current}]fps=fps={target_fps}[{new_label}]")
        current = new_label

    nodes.append(f"[{current}]format=yuv422p10le[vout]")
    graph = ";".join(nodes)
    return graph, "vout"


def determine_color_metadata(args: argparse.Namespace, probe: Dict[str, object]) -> tuple[Optional[str], Optional[str], Optional[str]]:
    """Determine color metadata based on priority: explicit > color-from-source > none."""
    # Priority 1: Explicit overrides
    if args.color_primaries or args.color_transfer or args.color_space:
        return args.color_primaries, args.color_transfer, args.color_space

    # Priority 2: Copy from source if requested
    if args.color_from_source:
        streams = probe.get("streams", [])
        video = next((s for s in streams if s.get("codec_type") == "video"), {})
        if video:
            primaries = video.get("color_primaries")
            transfer = video.get("color_trc")
            space = video.get("colorspace")
            # Only use if not "unknown"
            primaries = primaries if primaries and primaries != "unknown" else None
            transfer = transfer if transfer and transfer != "unknown" else None
            space = space if space and space != "unknown" else None
            return primaries, transfer, space

    # Priority 3: None (default behavior - no color tags set)
    return None, None, None


def build_command(
    input_path: Path,
    output_path: Path,
    filter_graph: str,
    filter_output: str,
    *,
    overwrite: bool,
    video_codec: str,
    prores_profile: int,
    bitrate: Optional[str],
    audio_codec: str,
    audio_bitrate: Optional[str],
    threads: Optional[int],
    log_level: str,
    preview_frames: Optional[int],
    vsync: str,
    color_primaries: Optional[str] = None,
    color_transfer: Optional[str] = None,
    color_space: Optional[str] = None,
) -> List[str]:
    cmd: List[str] = [
        "ffmpeg",
        "-hide_banner",
        "-loglevel",
        log_level,
        "-y" if overwrite else "-n",
        "-i",
        str(input_path),
        "-filter_complex",
        filter_graph,
        "-map",
        f"[{filter_output}]",
        "-map",
        "0:a?",
        "-c:v",
        video_codec,
    ]

    if video_codec == "prores_ks":
        cmd.extend(["-profile:v", str(prores_profile), "-pix_fmt", "yuv422p10le"])
    if bitrate:
        cmd.extend(["-b:v", bitrate])

    # Add color metadata if specified (priority: explicit > none by default)
    if color_primaries:
        cmd.extend(["-color_primaries", color_primaries])
    if color_transfer:
        cmd.extend(["-color_trc", color_transfer])
    if color_space:
        cmd.extend(["-colorspace", color_space])

    cmd.extend(["-c:a", audio_codec])
    if audio_bitrate:
        cmd.extend(["-b:a", audio_bitrate])

    if preview_frames:
        cmd.extend(["-frames:v", str(preview_frames)])

    if threads:
        cmd.extend(["-threads", str(threads)])

    cmd.extend(["-vsync", vsync])

    cmd.append(str(output_path))
    return cmd


class ListPresetsAction(argparse.Action):
    """Custom argparse action that prints presets and exits early."""

    def __init__(
        self,
        option_strings: List[str],
        dest: str = argparse.SUPPRESS,
        **kwargs: object,
    ) -> None:
        super().__init__(option_strings, dest, nargs=0, **kwargs)

    def __call__(
        self,
        parser: argparse.ArgumentParser,
        namespace: argparse.Namespace,
        values: object,
        option_string: Optional[str] = None,
    ) -> None:
        print("Available presets:\n" + list_presets())
        parser.exit()


def parse_arguments(argv: Optional[Iterable[str]] = None) -> argparse.Namespace:
    parser = argparse.ArgumentParser(
        description=(
            "Grade a short-form luxury real-estate video with preset-driven LUT, color science and master deliverable output."
        ),
        formatter_class=argparse.ArgumentDefaultsHelpFormatter,
    )
    parser.add_argument("input_video", type=Path, help="Source video to be mastered.")
    parser.add_argument("output_video", type=Path, help="Destination path for the master grade.")
    parser.add_argument(
        "--preset",
        choices=sorted(PRESETS.keys()),
        default="signature_estate",
        help="Select the baseline grading look to apply.",
    )
    parser.add_argument(
        "--list-presets",
        action=ListPresetsAction,
        help="Print available presets and exit.",
    )
    parser.add_argument("--custom-lut", type=Path, help="Override the preset LUT with a custom .cube file.")
    parser.add_argument("--lut-strength", type=float, help="Blend the LUT with the original signal (0.0-1.0).")
    parser.add_argument("--denoise", choices=list(HQDN3D_PRESETS) + ["off"], help="Override denoise strength.")
    parser.add_argument("--contrast", type=float, help="Override contrast multiplier.")
    parser.add_argument("--saturation", type=float, help="Override saturation multiplier.")
    parser.add_argument("--gamma", type=float, help="Override gamma adjustment.")
    parser.add_argument("--brightness", type=float, help="Override brightness offset.")
    parser.add_argument("--warmth", type=float, help="Override warm mid-tone tint (red channel).")
    parser.add_argument("--cool", type=float, help="Override cool mid-tone tint (blue channel).")
    parser.add_argument("--sharpen", choices=list(UNSHARP_PRESETS) + ["off"], help="Override clarity setting.")
    parser.add_argument("--grain", type=float, help="Override film-grain intensity.")
    parser.add_argument(
        "--tone-map",
        choices=["auto", "off", "hable", "mobius", "reinhard", "bt2390"],
        default="auto",
        help="Tone-mapping operator to apply (auto = detect HDR metadata).",
    )
    parser.add_argument(
        "--tone-map-peak",
        type=float,
        default=1000.0,
        help="Peak nits reference for tone-mapping operators that support it.",
    )
    parser.add_argument(
        "--tone-map-desat",
        type=float,
        default=0.1,
        help="Desaturation factor for tone-mapping (0.0 retains original chroma).",
    )
    parser.add_argument(
        "--deband",
        choices=list(DEBAND_PRESETS) + ["off"],
        default="off",
        help="Apply debanding (gradfun) smoothing after grain.",
    )
    parser.add_argument(
        "--halation-intensity",
        type=float,
        default=0.0,
        help="Strength of halation bloom (0.0 disables).",
    )
    parser.add_argument(
        "--halation-radius",
        type=float,
        default=18.0,
        help="Radius of the halation blur kernel when enabled.",
    )
    parser.add_argument("--video-codec", default="prores_ks", help="Video mezzanine codec to use.")
    parser.add_argument(
        "--prores-profile",
        type=int,
        default=3,
        choices=[0, 1, 2, 3, 4],
        help="Apple ProRes profile when using prores_ks (3 = 422 HQ).",
    )
    parser.add_argument("--bitrate", help="Explicit video bitrate target (e.g. 800M).")
    parser.add_argument("--audio-codec", default="copy", help="Audio codec to use (pcm_s24le for master-grade PCM).")
    parser.add_argument("--audio-bitrate", help="Override audio bitrate when transcoding audio.")
    parser.add_argument("--threads", type=int, help="Limit ffmpeg worker threads.")
    parser.add_argument("--preview-frames", type=int, help="Render only the first N frames for a quick preview.")
    parser.add_argument("--overwrite", action="store_true", help="Overwrite destination if it already exists.")
    parser.add_argument("--dry-run", action="store_true", help="Log the ffmpeg command without executing it.")
    parser.add_argument("--log-level", default="info", help="ffmpeg log level (quiet, warning, info, verbose).")
    parser.add_argument(
        "--target-fps",
        help="Conform the output to this frame rate (e.g. 23.976 or 24000/1001).",
    )
    parser.add_argument(
        "--frame-tolerance",
        type=float,
        default=0.05,
        help="Tolerance in fps when assessing frame-rate drift before conforming.",
    )
    parser.add_argument(
        "--vsync",
        choices=["auto", "cfr", "vfr", "drop", "passthrough"],
        default="cfr",
        help="Video sync method (muxer vsync behavior).",
    )
    parser.add_argument(
        "--print-filter-graph",
        action="store_true",
        help="Print the filter graph in human-readable format for debugging.",
    )
    parser.add_argument(
        "--color-primaries",
        help="Set explicit color primaries (e.g., bt709, bt2020).",
    )
    parser.add_argument(
        "--color-transfer",
        help="Set explicit color transfer characteristics (e.g., bt709, smpte2084).",
    )
    parser.add_argument(
        "--color-space",
        help="Set explicit color space (e.g., bt709, bt2020nc).",
    )
    parser.add_argument(
        "--color-from-source",
        action="store_true",
        help="Copy color metadata from source instead of overriding.",
    )

    return parser.parse_args(list(argv) if argv is not None else None)


def build_config(
    args: argparse.Namespace,
    *,
    target_fps: Optional[str] = None,
    tone_map_plan: Optional[ToneMapPlan] = None,
) -> Dict[str, object]:
    preset = PRESETS[args.preset]
    config = preset.to_dict()

    if args.custom_lut:
        config["lut"] = args.custom_lut
    if args.lut_strength is not None:
        config["lut_strength"] = args.lut_strength
    if args.denoise is not None:
        config["denoise"] = args.denoise
    if args.contrast is not None:
        config["contrast"] = args.contrast
    if args.saturation is not None:
        config["saturation"] = args.saturation
    if args.gamma is not None:
        config["gamma"] = args.gamma
    if args.brightness is not None:
        config["brightness"] = args.brightness
    if args.warmth is not None:
        config["warmth"] = args.warmth
    if args.cool is not None:
        config["cool"] = args.cool
    if args.sharpen is not None:
        config["sharpen"] = args.sharpen
    if args.grain is not None:
        config["grain"] = args.grain
    if args.deband is not None:
        config["deband"] = args.deband
    if args.halation_intensity is not None:
        config["halation_intensity"] = args.halation_intensity
    if args.halation_radius is not None:
        config["halation_radius"] = args.halation_radius
    if target_fps is not None:
        config["target_fps"] = target_fps
    if tone_map_plan and tone_map_plan.enabled:
        config.update(tone_map_plan.config)

    return config


def main(argv: Optional[Iterable[str]] = None) -> int:
    args = parse_arguments(argv)

    ensure_tools_available()

    input_video = args.input_video.expanduser().resolve()
    output_video = args.output_video.expanduser().resolve()
    if not input_video.exists():
        print(f"Input video not found: {input_video}", file=sys.stderr)
        return 2

    if output_video.exists() and not args.overwrite:
        print(f"Output file already exists: {output_video}. Use --overwrite to replace.", file=sys.stderr)
        return 3

    try:
        probe = probe_source(input_video)
    except RuntimeError as exc:
        print(f"ffprobe error: {exc}", file=sys.stderr)
        return 4

    print("Source clip:", summarize_probe(probe))

    try:
        frame_plan = assess_frame_rate(probe, args.target_fps, args.frame_tolerance)
    except ValueError as exc:
        print(f"Frame-rate configuration error: {exc}", file=sys.stderr)
        return 6

    print(frame_plan.note)

    tone_plan = plan_tone_mapping(args, probe)
    print(tone_plan.note)

    config = build_config(args, target_fps=frame_plan.target, tone_map_plan=tone_plan)

    # Validate grading parameters early with clear error messages
    try:
        contrast = float(config.get("contrast", 1.0))
        if contrast <= 0:
            raise ValueError("contrast must be greater than 0")

        saturation = float(config.get("saturation", 1.0))
        if saturation <= 0:
            raise ValueError("saturation must be greater than 0")

        gamma = float(config.get("gamma", 1.0))
        if gamma <= 0:
            raise ValueError("gamma must be greater than 0")

        brightness = float(config.get("brightness", 0.0))
        if brightness < -1.0 or brightness > 1.0:
            raise ValueError("brightness must be in range [-1.0, 1.0]")
        # Use existing clamp helper to ensure brightness is within bounds
        config["brightness"] = clamp(brightness, -1.0, 1.0)

        lut_strength = float(config.get("lut_strength", 1.0))
        if lut_strength < 0.0 or lut_strength > 1.0:
            raise ValueError("lut_strength must be in range [0.0, 1.0]")
        tone_map_peak = config.get("tone_map_peak")
        if tone_map_peak is not None and float(tone_map_peak) <= 0.0:
            raise ValueError("tone_map_peak must be greater than 0")
        tone_map_desat = config.get("tone_map_desat")
        if tone_map_desat is not None and not (0.0 <= float(tone_map_desat) <= 1.0):
            raise ValueError("tone_map_desat must be within [0.0, 1.0]")
        halation_intensity = float(config.get("halation_intensity", 0.0))
        if halation_intensity < 0.0:
            raise ValueError("halation_intensity must be non-negative")
        config["halation_intensity"] = clamp(halation_intensity, 0.0, 1.0)
        halation_radius = float(config.get("halation_radius", 0.0))
        if halation_radius < 0.0:
            raise ValueError("halation_radius must be non-negative")
        config["halation_radius"] = clamp(halation_radius, 0.0, 128.0)
    except ValueError as exc:
        print(f"Parameter validation error: {exc}", file=sys.stderr)
        return 7

    try:
        filter_graph, filter_output = build_filter_graph(config)
    except Exception as exc:  # pylint: disable=broad-except
        print(f"Failed to build filter graph: {exc}", file=sys.stderr)
        return 5

    if args.print_filter_graph:
        print("\nFilter graph (human-readable):")
        # Convert semicolon-separated filter chain to multi-line format
        filter_nodes = filter_graph.split(";")
        for i, node in enumerate(filter_nodes):
            print(f"  {i+1:2d}. {node}")
        print()

    # Determine color metadata based on priority system
    color_primaries, color_transfer, color_space = determine_color_metadata(args, probe)
    if (
        color_primaries is None
        and color_transfer is None
        and color_space is None
        and tone_plan.enabled
        and tone_plan.metadata != (None, None, None)
    ):
        color_primaries, color_transfer, color_space = tone_plan.metadata

    cmd = build_command(
        input_video,
        output_video,
        filter_graph,
        filter_output,
        overwrite=args.overwrite,
        video_codec=args.video_codec,
        prores_profile=args.prores_profile,
        bitrate=args.bitrate,
        audio_codec=args.audio_codec,
        audio_bitrate=args.audio_bitrate,
        threads=args.threads,
        log_level=args.log_level,
        preview_frames=args.preview_frames,
        vsync=args.vsync,
        color_primaries=color_primaries,
        color_transfer=color_transfer,
        color_space=color_space,
    )

    print("\nFFmpeg command:")
    print(" ".join(shlex.quote(part) for part in cmd))

    if args.dry_run:
        print("Dry run requested; exiting before execution.")
        return 0

    try:
        subprocess.run(cmd, check=True)
    except subprocess.CalledProcessError as exc:
        print(f"ffmpeg failed with exit code {exc.returncode}", file=sys.stderr)
        return exc.returncode

    print(f"Master grade created at {output_video}")
    return 0


if __name__ == "__main__":
    raise SystemExit(main())<|MERGE_RESOLUTION|>--- conflicted
+++ resolved
@@ -256,15 +256,15 @@
             return cleaned
 
         color_parts = []
-<<<<<<< HEAD
+        codex/fix-syntax-merge-conflicts-in-code
         color_primaries = normalize_color_tag(video.get("color_primaries"))
         color_trc = normalize_color_tag(video.get("color_trc"))
         colorspace = normalize_color_tag(video.get("colorspace"))
-=======
+
         color_primaries = normalise_color_tag(video.get("color_primaries"))
         color_trc = normalise_color_tag(video.get("color_trc"))
         colorspace = normalise_color_tag(video.get("colorspace"))
->>>>>>> 04b03fe4
+        main
 
         if color_primaries:
             color_parts.append(f"primaries={color_primaries}")
