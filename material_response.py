"""Material Response principle support utilities.

The marketing material for the 800 Picacho Lane collection repeatedly alludes
to a proprietary "Material Response" technology.  The production codebase does
not actually perform physically based rendering, but we can still document what
the principle *means* so tests and documentation have a concrete artefact to
reference.  This module provides such an artefact.
"""

from __future__ import annotations

from collections.abc import Sequence as SequenceABC
from dataclasses import dataclass
import math
import re
<<<<<<< HEAD
from typing import Dict, Iterable, List, Mapping, Sequence
=======
from typing import Dict, Iterable, List, Sequence, Tuple


def _is_sequence(value: object) -> bool:
    """Return ``True`` when ``value`` should be treated as a sequence."""

    return isinstance(value, SequenceABC) and not isinstance(value, (str, bytes, bytearray))


def _coerce_matrix(data: Sequence[Sequence[float]]) -> List[List[float]]:
    """Convert ``data`` into a rectangular list-of-lists of floats."""

    if not _is_sequence(data):
        raise TypeError("material data must be a sequence")

    if len(data) == 0:
        raise ValueError("material data cannot be empty")

    if _is_sequence(data[0]):
        rows = []
        row_length = None
        for row in data:
            if not _is_sequence(row):
                raise TypeError("material rows must be sequences")
            coerced_row = [float(value) for value in row]
            if row_length is None:
                row_length = len(coerced_row)
                if row_length == 0:
                    raise ValueError("material rows cannot be empty")
            elif len(coerced_row) != row_length:
                raise ValueError("material data must form a rectangular grid")
            rows.append(coerced_row)
        return rows

    coerced = [float(value) for value in data]
    if len(coerced) == 0:
        raise ValueError("material data cannot be empty")
    return [coerced]


def _flatten(matrix: Sequence[Sequence[float]]) -> List[float]:
    """Return a flattened representation of ``matrix``."""

    return [value for row in matrix for value in row]


def _median(values: Sequence[float]) -> float:
    """Compute the median of ``values``."""

    ordered = sorted(values)
    length = len(ordered)
    if length == 0:
        raise ValueError("median of empty sequence is undefined")
    middle = length // 2
    if length % 2 == 0:
        return (ordered[middle - 1] + ordered[middle]) / 2.0
    return ordered[middle]


def _fft_frequency(index: int, size: int) -> float:
    """Return the normalised FFT frequency for ``index``."""

    if size <= 0:
        raise ValueError("size must be positive")
    half = size // 2
    if index <= half:
        return index / size
    return (index - size) / size


def _dft2(matrix: Sequence[Sequence[float]]) -> List[List[complex]]:
    """Compute the 2D discrete Fourier transform for ``matrix``."""

    rows = len(matrix)
    cols = len(matrix[0])
    result = [[0j for _ in range(cols)] for _ in range(rows)]

    for u in range(rows):
        for v in range(cols):
            total = 0j
            for x in range(rows):
                for y in range(cols):
                    angle = -2.0 * math.pi * ((u * x / rows) + (v * y / cols))
                    total += matrix[x][y] * complex(math.cos(angle), math.sin(angle))
            result[u][v] = total

    return result


def _energy_by_band(
    dft: Sequence[Sequence[complex]],
    band: str,
    cutoff: float,
    radii: Sequence[Sequence[float]],
) -> float:
    """Return the total squared magnitude energy for the requested band."""

    total = 0.0
    rows = len(dft)
    cols = len(dft[0])

    for u in range(rows):
        for v in range(cols):
            radius = radii[u][v]
            in_band = radius >= cutoff if band == "high" else radius <= cutoff
            if in_band:
                coefficient = dft[u][v]
                total += (coefficient.real ** 2) + (coefficient.imag ** 2)

    return total


def _radial_frequency_grid(shape: Tuple[int, int]) -> List[List[float]]:
    """Return the radial frequency grid for ``shape``."""

    rows, cols = shape
    grid = []
    for u in range(rows):
        row = []
        freq_u = _fft_frequency(u, rows)
        for v in range(cols):
            freq_v = _fft_frequency(v, cols)
            row.append(math.hypot(freq_u, freq_v))
        grid.append(row)
    return grid


def _linear_regression(xs: Sequence[float], ys: Sequence[float]) -> Tuple[float, float]:
    """Return the slope and intercept for ``xs``/``ys``."""

    if len(xs) != len(ys):
        raise ValueError("xs and ys must have matching lengths")
    n = len(xs)
    if n == 0:
        raise ValueError("linear regression requires data")

    mean_x = sum(xs) / n
    mean_y = sum(ys) / n
    denominator = sum((x - mean_x) ** 2 for x in xs)

    if math.isclose(denominator, 0.0):
        return 0.0, mean_y

    numerator = sum((x - mean_x) * (y - mean_y) for x, y in zip(xs, ys))
    slope = numerator / denominator
    intercept = mean_y - slope * mean_x
    return slope, intercept
>>>>>>> ece2d0b4


@dataclass(frozen=True)
class MaterialResponseExample:
    """Structured example describing how the principle manifests."""

    material: str
    lighting: str
    challenge: str
    response: str
    outcome: str

    def as_dict(self) -> Dict[str, str]:
        """Return the example in a serialisable dictionary form."""

        return {
            "material": self.material,
            "lighting": self.lighting,
            "challenge": self.challenge,
            "response": self.response,
            "outcome": self.outcome,
        }


class MaterialResponsePrinciple:
    """Captures the intent behind the Material Response marketing claims.

    The principle is intentionally high-level: it frames how surface-specific
    adjustments should be reasoned about even when a pipeline primarily applies
    tone and colour transforms.  Tests that refer to this principle can inspect
    the structured data returned here without coupling to any particular image
    processing implementation.
    """

    name: str = "Material Response"
    focus: str = (
        "Honor the unique light interaction of each surface instead of applying "
        "purely global transforms."
    )

    tenets: List[str] = [
        "Respect energy conservation in highlights so reflective materials retain believable sheen.",
        "Preserve midtone texture to keep organic materials tactile and dimensional.",
        "Blend transitions between adjacent materials so adjustments feel authored rather than procedural.",
    ]

    def describe(self) -> str:
        """Return a human readable description of the principle."""

        return f"{self.name}: {self.focus}"

    def guidelines(self) -> List[str]:
        """Return the set of guiding tenets."""

        return list(self.tenets)

    def generate_examples(self) -> List[Dict[str, str]]:
        """Produce canonical examples demonstrating the principle in action.

        The examples intentionally cover a variety of materials.  Returning
        dictionaries keeps the data ergonomic for documentation tooling and
        avoids a dependency on this module's dataclass by callers.
        """

        examples: Iterable[MaterialResponseExample] = [
            MaterialResponseExample(
                material="polished marble foyer",
                lighting="late-afternoon sun grazing through clerestory windows",
                challenge="Specular highlights risk clipping and flattening the stone veining.",
                response="Apply highlight recovery before clarity so micro-contrast is boosted only after energy is preserved.",
                outcome="Marble retains luminous sheen with detailed veining rather than a white patch.",
            ),
            MaterialResponseExample(
                material="brushed brass fixtures",
                lighting="mixed tungsten sconces and cool daylight",
                challenge="Mixed colour temperatures create muddy warm-cool interference on the anisotropic metal.",
                response="Balance tint locally while moderating saturation to keep the brushed texture defined.",
                outcome="Brass reads as intentionally warm while grooves stay articulated.",
            ),
            MaterialResponseExample(
                material="velvet chaise",
                lighting="soft bounced fill with narrow specular kicker",
                challenge="Global contrast lift would crush the velvet's directionality and make it plastic.",
                response="Target midtone contrast and vibrance to maintain pile shading while enriching dye density.",
                outcome="Velvet keeps tactile depth and directional sheen without waxy highlights.",
            ),
        ]

        return [example.as_dict() for example in examples]


_STOP_WORDS = {
    "the",
    "and",
    "or",
    "so",
    "that",
    "a",
    "an",
    "to",
    "of",
    "in",
    "between",
    "with",
    "for",
    "be",
    "is",
    "are",
    "as",
    "keep",
    "so",
    "rather",
}


def _extract_keywords(text: str) -> List[str]:
    """Return a list of meaningful lowercase keywords from ``text``."""

    tokens = re.findall(r"[a-z0-9]+", text.lower())
    return [token for token in tokens if token not in _STOP_WORDS and len(token) > 2]


def _clamp(value: float, minimum: float = 0.0, maximum: float = 1.0) -> float:
    """Return ``value`` limited to the inclusive ``[minimum, maximum]`` range."""

    return max(minimum, min(maximum, value))


@dataclass(frozen=True)
class MaterialAestheticProfile:
    """Structured description of how a material should be perceived."""

    name: str
    texture: str
    rarity: float
    craftsmanship: float
    innovation: float

    def __post_init__(self) -> None:
        for attribute in ("rarity", "craftsmanship", "innovation"):
            value = getattr(self, attribute)
            if not 0.0 <= value <= 1.0:
                raise ValueError(
                    f"{attribute} must be between 0.0 and 1.0 inclusive; received {value!r}"
                )


@dataclass(frozen=True)
class LightingProfile:
    """Simplified representation of the lighting environment."""

    warmth: float
    intensity: float
    diffusion: float

    def __post_init__(self) -> None:
        for attribute in ("warmth", "intensity", "diffusion"):
            value = getattr(self, attribute)
            if not 0.0 <= value <= 1.0:
                raise ValueError(
                    f"{attribute} must be between 0.0 and 1.0 inclusive; received {value!r}"
                )


@dataclass(frozen=True)
class ViewerProfile:
    """Describes the viewer in terms of aesthetic preferences."""

    cultural_background: str
    novelty_preference: float
    heritage_affinity: float

    def __post_init__(self) -> None:
        for attribute in ("novelty_preference", "heritage_affinity"):
            value = getattr(self, attribute)
            if not 0.0 <= value <= 1.0:
                raise ValueError(
                    f"{attribute} must be between 0.0 and 1.0 inclusive; received {value!r}"
                )

        if not self.cultural_background:
            raise ValueError("cultural_background must be a non-empty string")


@dataclass(frozen=True)
class EmotionalResonance:
    """Container capturing the viewer's predicted emotional response."""

    awe: float
    comfort: float
    focus: float
    cultural_background: str

    def __post_init__(self) -> None:
        for attribute in ("awe", "comfort", "focus"):
            value = getattr(self, attribute)
            if not 0.0 <= value <= 1.0:
                raise ValueError(
                    f"{attribute} must be between 0.0 and 1.0 inclusive; received {value!r}"
                )

        if not self.cultural_background:
            raise ValueError("cultural_background must be a non-empty string")

    def as_dict(self) -> Dict[str, float]:
        """Return the resonance as a serialisable mapping."""

        return {
            "awe": self.awe,
            "comfort": self.comfort,
            "focus": self.focus,
            "cultural_background": self.cultural_background,
        }


@dataclass(frozen=True)
class ContextualResonance:
    """Emotion scores contextualised for a cultural narrative."""

    scores: Dict[str, float]
    narrative: str

    def __post_init__(self) -> None:
        required_keys = {"awe", "comfort", "focus"}
        missing = required_keys.difference(self.scores)
        if missing:
            raise ValueError(
                f"scores must include {sorted(required_keys)}; missing keys: {sorted(missing)}"
            )

        for key, value in self.scores.items():
            if not 0.0 <= value <= 1.0:
                raise ValueError(
                    f"Score {key!r} must be between 0.0 and 1.0 inclusive; received {value!r}"
                )

        if not self.narrative:
            raise ValueError("narrative must be a non-empty string")


class NeuroAestheticEngine:
    """Lightweight psychophysical model for interpreting material descriptors."""

    _TEXTURE_AFFECTIONS: Mapping[str, Mapping[str, float]] = {
        "velvet": {"comfort": 0.18, "awe": 0.07},
        "marble": {"awe": 0.2, "focus": 0.08},
        "brushed": {"focus": 0.12, "awe": 0.04},
        "polished": {"awe": 0.15},
        "matte": {"focus": -0.05, "comfort": 0.05},
        "handcrafted": {"comfort": 0.12, "awe": 0.05},
        "organic": {"comfort": 0.1},
        "lacquer": {"awe": 0.06, "focus": 0.05},
    }

    def predict_limbic_response(
        self, texture: str, warmth: float, cultural_background: str
    ) -> EmotionalResonance:
        """Return an :class:`EmotionalResonance` derived from qualitative inputs."""

        if not 0.0 <= warmth <= 1.0:
            raise ValueError("warmth must be between 0.0 and 1.0 inclusive")

        tokens = re.findall(r"[a-z]+", texture.lower())
        awe = 0.45
        comfort = 0.45
        focus = 0.45

        for token in tokens:
            if token in self._TEXTURE_AFFECTIONS:
                weights = self._TEXTURE_AFFECTIONS[token]
                awe += weights.get("awe", 0.0)
                comfort += weights.get("comfort", 0.0)
                focus += weights.get("focus", 0.0)

        # Warmth emphasises comfort, whereas cooler setups heighten focus.
        comfort += 0.2 * (1.0 - abs(warmth - 0.6))
        focus += 0.18 * (0.5 - abs(warmth - 0.4))
        awe += 0.15 * warmth

        # Cultural familiarity slightly reinforces comfort and awe.
        cultural_modifier = 0.02 if cultural_background else 0.0
        comfort += cultural_modifier
        awe += cultural_modifier

        return EmotionalResonance(
            awe=_clamp(awe),
            comfort=_clamp(comfort),
            focus=_clamp(focus),
            cultural_background=cultural_background.lower(),
        )


class GlobalLuxurySemantics:
    """Contextualises emotion scores for regional expectations of luxury."""

    _CULTURAL_WEIGHTS: Mapping[str, Mapping[str, float]] = {
        "mediterranean": {"comfort": 0.06, "awe": 0.05},
        "scandinavian": {"comfort": 0.08, "focus": 0.07, "awe": -0.03},
        "japanese": {"focus": 0.09, "comfort": -0.02, "awe": 0.04},
        "middle eastern": {"awe": 0.08, "comfort": 0.04},
        "american": {"focus": 0.03, "comfort": 0.02},
    }

    def recontextualize(
        self, material: MaterialAestheticProfile, resonance: EmotionalResonance
    ) -> ContextualResonance:
        """Return resonance tuned to cultural and material narratives."""

        background = resonance.cultural_background.lower()
        weights = self._CULTURAL_WEIGHTS.get(background, {})

        awe = _clamp(resonance.awe + weights.get("awe", 0.0) + 0.12 * material.rarity)
        comfort = _clamp(
            resonance.comfort
            + weights.get("comfort", 0.0)
            + 0.1 * material.craftsmanship
        )
        focus = _clamp(
            resonance.focus
            + weights.get("focus", 0.0)
            + 0.08 * (1.0 - material.innovation)
        )

        narrative = (
            f"{material.name} channels a {background or 'global'} sensibility by "
            f"balancing awe ({awe:.2f}), comfort ({comfort:.2f}) and focus ({focus:.2f})."
        )

        return ContextualResonance(scores={"awe": awe, "comfort": comfort, "focus": focus}, narrative=narrative)


class FutureStatePredictor:
    """Projects how a material treatment will age alongside design trends."""

    def project(
        self, material: MaterialAestheticProfile, resonance: ContextualResonance
    ) -> float:
        """Return a 0-1 score indicating forward-looking relevance."""

        awe = resonance.scores["awe"]
        focus = resonance.scores["focus"]

        rarity_weight = 0.35 * material.rarity
        innovation_weight = 0.4 * material.innovation
        emotional_weight = 0.25 * (0.6 * awe + 0.4 * focus)

        projection = rarity_weight + innovation_weight + emotional_weight
        return _clamp(projection)


class CognitiveMaterialResponse:
    """High-level facade orchestrating the psychophysical subsystems."""

    def __init__(self) -> None:
        self.perception_model = NeuroAestheticEngine()
        self.cultural_context = GlobalLuxurySemantics()
        self.temporal_relevance = FutureStatePredictor()

    def process(
        self,
        material: MaterialAestheticProfile,
        lighting: LightingProfile,
        viewer_profile: ViewerProfile,
    ) -> Dict[str, object]:
        """Return a holistic appraisal of the material treatment."""

        # Not just physics - but psychophysics
        emotional_resonance = self.perception_model.predict_limbic_response(
            material.texture,
            lighting.warmth,
            viewer_profile.cultural_background,
        )

        return self.optimize_for_consciousness(material, emotional_resonance)

    def optimize_for_consciousness(
        self, material: MaterialAestheticProfile, emotional_resonance: EmotionalResonance
    ) -> Dict[str, object]:
        """Blend cultural and temporal heuristics into actionable guidance."""

        contextualized = self.cultural_context.recontextualize(material, emotional_resonance)
        future_alignment = self.temporal_relevance.project(material, contextualized)
        luxury_index = self._composite_index(material, contextualized, future_alignment)

        recommendations = self._recommendations(material, contextualized)

        return {
            "material": material.name,
            "texture": material.texture,
            "emotional_resonance": contextualized.scores,
            "narrative": contextualized.narrative,
            "luxury_index": luxury_index,
            "future_alignment": future_alignment,
            "recommendations": recommendations,
        }

    @staticmethod
    def _composite_index(
        material: MaterialAestheticProfile,
        resonance: ContextualResonance,
        future_alignment: float,
    ) -> float:
        craftsmanship_weight = 0.35 * material.craftsmanship
        rarity_weight = 0.25 * material.rarity
        emotional_weight = 0.25 * (0.5 * resonance.scores["awe"] + 0.5 * resonance.scores["comfort"])
        future_weight = 0.15 * future_alignment

        return _clamp(craftsmanship_weight + rarity_weight + emotional_weight + future_weight)

    @staticmethod
    def _recommendations(
        material: MaterialAestheticProfile, resonance: ContextualResonance
    ) -> List[str]:
        recommendations: List[str] = []
        awe = resonance.scores["awe"]
        comfort = resonance.scores["comfort"]
        focus = resonance.scores["focus"]

        if awe < 0.6:
            recommendations.append(
                "Introduce controlled specular accents to elevate perceived grandeur."
            )
        if comfort < 0.55:
            recommendations.append(
                "Blend warmer fill lighting or tactile styling to soften the presentation."
            )
        if focus < 0.5:
            recommendations.append(
                "Shape negative space to emphasise the material's structural rhythm."
            )

        if material.innovation > 0.65 and awe >= 0.6:
            recommendations.append(
                "Document the treatment narrative for launch collateral while momentum is high."
            )

        if not recommendations:
            recommendations.append("Maintain current treatment; responses align with luxury objectives.")

        return recommendations


def violates(decision: str, tenet: str) -> bool:
    """Heuristically determine whether ``decision`` conflicts with ``tenet``."""

    decision_lower = decision.lower()
    tenet_lower = tenet.lower()

    # Specific heuristics for the three marketing tenets.  These catch the most
    # common contradictions that show up in the architectural documentation and
    # associated tests.
    tenet_specific_checks = (
        (
            {"energy", "highlight"},
            {
                "clip the highlights",
                "blow out the highlights",
                "overexpose highlights",
                "ignore energy conservation",
                "treat highlights as unlimited",
            },
        ),
        (
            {"midtone", "texture"},
            {
                "flatten the midtones",
                "blur midtone texture",
                "remove midtone detail",
                "plastic midtones",
                "eliminate texture",
            },
        ),
        (
            {"blend", "transitions"},
            {
                "hard mask transition",
                "no blending between materials",
                "treat each material in isolation",
                "apply a binary mask",
            },
        ),
    )

    for keywords, forbidden_phrases in tenet_specific_checks:
        if keywords.issubset(set(_extract_keywords(tenet_lower))):
            if any(phrase in decision_lower for phrase in forbidden_phrases):
                return True

    # Generic negation handling: if the decision explicitly ignores or bypasses
    # aspects that the tenet cares about we treat it as a violation.
    negating_words = {
        "ignore",
        "bypass",
        "discard",
        "skip",
        "flatten",
        "eliminate",
        "remove",
        "crush",
        "erase",
    }
    keywords = _extract_keywords(tenet_lower)

    for negation in negating_words:
        if negation in decision_lower:
            if any(f"{negation} {keyword}" in decision_lower for keyword in keywords):
                return True
            # Fall back to a proximity check if the explicit "negation keyword"
            # pattern was not matched.  This keeps the heuristic resilient when
            # the decision references the concept in a different grammatical
            # order (e.g. "midtone texture gets flattened")
            for keyword in keywords:
                if keyword in decision_lower:
                    return True

    return False


class MarketingClaimValidator:
    """Validates that implementation decisions align with marketing principles."""

    def assess_decision(
        self, decision: str, principle: MaterialResponsePrinciple
    ) -> bool:
        """Return ``True`` when ``decision`` honours ``principle``'s tenets."""

        for tenet in principle.guidelines():
            if violates(decision, tenet):
                return False
        return True


__all__ = [
    "MaterialResponsePrinciple",
    "MaterialResponseExample",
    "MaterialAestheticProfile",
    "LightingProfile",
    "ViewerProfile",
    "EmotionalResonance",
    "ContextualResonance",
    "NeuroAestheticEngine",
    "GlobalLuxurySemantics",
    "FutureStatePredictor",
    "CognitiveMaterialResponse",
    "MarketingClaimValidator",
    "MaterialResponseValidator",
    "violates",
]


class MaterialResponseValidator:
    """Quantitative heuristics for validating material treatments.

<<<<<<< HEAD
    The validator remains lightweight and free from optional third-party
    dependencies so the surrounding test-suite runs in constrained execution
    environments.  The heuristics are intentionally approximate – they provide
    directional signal about textural preservation without aiming to reproduce
    a full scientific analysis of spatial frequency content.
=======
    The validator deliberately keeps the implementations lightweight and free of
    heavy numerical dependencies.  The goal is to surface signal that is
    directionally correct for tests rather than to provide production-grade
    analysis of BRDFs or fractal geometry.
>>>>>>> ece2d0b4
    """

    def measure_specular_preservation(
        self, before: Sequence[Sequence[float]], after: Sequence[Sequence[float]]
    ) -> float:
<<<<<<< HEAD
        """Return the ratio of high-frequency energy between ``after`` and ``before``.

        High-frequency structure is approximated through local gradients rather
        than a discrete Fourier transform so the metric does not require
        :mod:`numpy`.  When the reference energy is effectively zero the method
        returns ``1.0`` to represent a neutral change; if ``after`` contains
        energy where the reference does not, a :class:`ValueError` is raised to
        signal the inconsistency.
=======
        """Return the energy ratio for the high-frequency Fourier band.

        ``before`` and ``after`` are expected to be array-like objects that can
        be coerced into rectangular grids of floats.  The method computes the sum
        of squared magnitudes in the high-frequency region of the Fourier
        spectrum and reports ``after / before``.  When the reference energy is
        zero the ratio gracefully falls back to ``1.0`` so tests can reason about
        a neutral baseline.
>>>>>>> ece2d0b4
        """

        before_matrix = self._coerce_matrix(before)
        after_matrix = self._coerce_matrix(after)

<<<<<<< HEAD
        if len(before_matrix) != len(after_matrix) or (
            before_matrix and after_matrix and len(before_matrix[0]) != len(after_matrix[0])
        ):
            raise ValueError("before and after arrays must share the same shape")

        energy_before = self._gradient_energy(before_matrix)
        energy_after = self._gradient_energy(after_matrix)

        if math.isclose(energy_before, 0.0, abs_tol=1e-9):
            if math.isclose(energy_after, 0.0, abs_tol=1e-9):
                return 1.0
            raise ValueError(
                "Cannot compute energy ratio: reference gradient energy is zero while transformed energy is non-zero."
=======
    # ------------------------------------------------------------------
    # Internal helpers

    @staticmethod
    def _fourier_energy_ratio(
        before: Sequence[Sequence[float]],
        after: Sequence[Sequence[float]],
        *,
        band: str,
    ) -> float:
        """Return the ratio of Fourier-band energy between ``after`` and ``before``.

        The helper performs minimal validation and defaults to returning ``1.0``
        if the reference energy is zero to keep the metric stable for synthetic
        fixtures used in the tests.
        """

        if band not in {"high", "low"}:
            raise ValueError("band must be 'high' or 'low'")

        before_matrix = _coerce_matrix(before)
        after_matrix = _coerce_matrix(after)

        if len(before_matrix) != len(after_matrix) or len(before_matrix[0]) != len(after_matrix[0]):
            raise ValueError("before and after arrays must share the same shape")

        dft_before = _dft2(before_matrix)
        dft_after = _dft2(after_matrix)

        radii = _radial_frequency_grid((len(before_matrix), len(before_matrix[0])))
        cutoff = _median(_flatten(radii))

        energy_before = _energy_by_band(dft_before, band, cutoff, radii)
        energy_after = _energy_by_band(dft_after, band, cutoff, radii)

        if math.isclose(energy_before, 0.0, rel_tol=1e-9, abs_tol=1e-12):
            if math.isclose(energy_after, 0.0, rel_tol=1e-9, abs_tol=1e-12):
                return 1.0
            raise ValueError(
                "Cannot compute Fourier energy ratio: energy_before is zero but energy_after is not. "
                f"energy_before={energy_before}, energy_after={energy_after}, band={band}"
>>>>>>> ece2d0b4
            )

        return float(energy_after / energy_before)

<<<<<<< HEAD
    def measure_texture_dimensionality(
        self, surface: Sequence[Sequence[float]]
    ) -> float:
        """Return a proxy for fractal dimensionality based on gradient richness."""

        matrix = self._coerce_matrix(surface)
        if not matrix:
            return 1.0

        energy = self._gradient_energy(matrix)
        rows = len(matrix)
        cols = len(matrix[0]) if rows else 0
        if rows == 0 or cols == 0:
            return 1.0

        # Normalise by the maximum number of gradient comparisons to keep the
        # metric bounded within ``[1.0, 2.0]``.
        comparisons = float(rows * (cols - 1) + (rows - 1) * cols)
        if comparisons <= 0:
            return 1.0

        normalised = min(1.0, energy / (comparisons + 1e-9))
        return 1.0 + normalised

    # ------------------------------------------------------------------
    # Internal helpers

    @staticmethod
    def _coerce_matrix(data: Sequence[Sequence[float]]) -> List[List[float]]:
        if not isinstance(data, Sequence):
            return [[float(data)]]

        if not data:
            return []

        first = data[0]
        if isinstance(first, Sequence) and not isinstance(first, (str, bytes)):
            return [[float(value) for value in row] for row in data]  # type: ignore[arg-type]

        return [[float(value) for value in data]]  # type: ignore[arg-type]

    @staticmethod
    def _gradient_energy(matrix: List[List[float]]) -> float:
        rows = len(matrix)
        if rows == 0:
            return 0.0
        cols = len(matrix[0]) if matrix[0] else 0
        if cols == 0:
            return 0.0

        energy = 0.0
        for r in range(rows):
            for c in range(cols):
                value = matrix[r][c]
                if c + 1 < cols:
                    diff = matrix[r][c + 1] - value
                    energy += diff * diff
                if r + 1 < rows:
                    diff = matrix[r + 1][c] - value
                    energy += diff * diff
        return energy
=======
    @staticmethod
    def _calculate_hausdorff_dimension(surface: Sequence[Sequence[float]]) -> float:
        """Estimate fractal dimension using a simple box-counting approach."""

        matrix = _coerce_matrix(surface)
        if len(matrix) == 0 or len(matrix[0]) == 0:
            raise ValueError("surface must contain data")

        min_value = min(_flatten(matrix))
        normalised = [[value - min_value for value in row] for row in matrix]

        max_value = max(_flatten(normalised))
        if not math.isclose(max_value, 0.0, rel_tol=1e-9, abs_tol=1e-12):
            normalised = [[value / max_value for value in row] for row in normalised]

        threshold = _median(_flatten(normalised))
        binary = [[value > threshold for value in row] for row in normalised]

        rows = len(binary)
        cols = len(binary[0])
        min_dim = min(rows, cols)
        if min_dim <= 0:
            raise ValueError("surface must contain data")

        max_exponent = int(math.floor(math.log2(min_dim)))
        if max_exponent <= 1:
            return 1.0

        sizes = [2 ** exponent for exponent in range(1, max_exponent)]
        counts = [MaterialResponseValidator._boxcount(binary, size) for size in sizes]

        eps = 1e-9
        xs = [math.log(size + eps) for size in sizes]
        ys = [math.log(count + eps) for count in counts]
        slope, _ = _linear_regression(xs, ys)
        dimension = max(-slope, 0.0)
        return float(dimension)

    @staticmethod
    def _boxcount(binary: Sequence[Sequence[bool]], size: int) -> int:
        """Count non-empty boxes of the given ``size`` for ``binary`` data."""

        if size <= 0:
            raise ValueError("size must be positive")

        rows = len(binary)
        cols = len(binary[0]) if rows else 0
        if rows == 0 or cols == 0:
            return 0

        trimmed_rows = rows - (rows % size)
        trimmed_cols = cols - (cols % size)
        if trimmed_rows == 0 or trimmed_cols == 0:
            return 0

        count = 0
        for row in range(0, trimmed_rows, size):
            for col in range(0, trimmed_cols, size):
                occupied = False
                for dr in range(size):
                    if occupied:
                        break
                    for dc in range(size):
                        if binary[row + dr][col + dc]:
                            occupied = True
                            break
                if occupied:
                    count += 1

        return count
>>>>>>> ece2d0b4
<|MERGE_RESOLUTION|>--- conflicted
+++ resolved
@@ -13,9 +13,6 @@
 from dataclasses import dataclass
 import math
 import re
-<<<<<<< HEAD
-from typing import Dict, Iterable, List, Mapping, Sequence
-=======
 from typing import Dict, Iterable, List, Sequence, Tuple
 
 
@@ -163,7 +160,6 @@
     slope = numerator / denominator
     intercept = mean_y - slope * mean_x
     return slope, intercept
->>>>>>> ece2d0b4
 
 
 @dataclass(frozen=True)
@@ -717,33 +713,15 @@
 class MaterialResponseValidator:
     """Quantitative heuristics for validating material treatments.
 
-<<<<<<< HEAD
-    The validator remains lightweight and free from optional third-party
-    dependencies so the surrounding test-suite runs in constrained execution
-    environments.  The heuristics are intentionally approximate – they provide
-    directional signal about textural preservation without aiming to reproduce
-    a full scientific analysis of spatial frequency content.
-=======
     The validator deliberately keeps the implementations lightweight and free of
     heavy numerical dependencies.  The goal is to surface signal that is
     directionally correct for tests rather than to provide production-grade
     analysis of BRDFs or fractal geometry.
->>>>>>> ece2d0b4
     """
 
     def measure_specular_preservation(
         self, before: Sequence[Sequence[float]], after: Sequence[Sequence[float]]
     ) -> float:
-<<<<<<< HEAD
-        """Return the ratio of high-frequency energy between ``after`` and ``before``.
-
-        High-frequency structure is approximated through local gradients rather
-        than a discrete Fourier transform so the metric does not require
-        :mod:`numpy`.  When the reference energy is effectively zero the method
-        returns ``1.0`` to represent a neutral change; if ``after`` contains
-        energy where the reference does not, a :class:`ValueError` is raised to
-        signal the inconsistency.
-=======
         """Return the energy ratio for the high-frequency Fourier band.
 
         ``before`` and ``after`` are expected to be array-like objects that can
@@ -752,27 +730,11 @@
         spectrum and reports ``after / before``.  When the reference energy is
         zero the ratio gracefully falls back to ``1.0`` so tests can reason about
         a neutral baseline.
->>>>>>> ece2d0b4
         """
 
         before_matrix = self._coerce_matrix(before)
         after_matrix = self._coerce_matrix(after)
 
-<<<<<<< HEAD
-        if len(before_matrix) != len(after_matrix) or (
-            before_matrix and after_matrix and len(before_matrix[0]) != len(after_matrix[0])
-        ):
-            raise ValueError("before and after arrays must share the same shape")
-
-        energy_before = self._gradient_energy(before_matrix)
-        energy_after = self._gradient_energy(after_matrix)
-
-        if math.isclose(energy_before, 0.0, abs_tol=1e-9):
-            if math.isclose(energy_after, 0.0, abs_tol=1e-9):
-                return 1.0
-            raise ValueError(
-                "Cannot compute energy ratio: reference gradient energy is zero while transformed energy is non-zero."
-=======
     # ------------------------------------------------------------------
     # Internal helpers
 
@@ -814,74 +776,10 @@
             raise ValueError(
                 "Cannot compute Fourier energy ratio: energy_before is zero but energy_after is not. "
                 f"energy_before={energy_before}, energy_after={energy_after}, band={band}"
->>>>>>> ece2d0b4
             )
 
         return float(energy_after / energy_before)
 
-<<<<<<< HEAD
-    def measure_texture_dimensionality(
-        self, surface: Sequence[Sequence[float]]
-    ) -> float:
-        """Return a proxy for fractal dimensionality based on gradient richness."""
-
-        matrix = self._coerce_matrix(surface)
-        if not matrix:
-            return 1.0
-
-        energy = self._gradient_energy(matrix)
-        rows = len(matrix)
-        cols = len(matrix[0]) if rows else 0
-        if rows == 0 or cols == 0:
-            return 1.0
-
-        # Normalise by the maximum number of gradient comparisons to keep the
-        # metric bounded within ``[1.0, 2.0]``.
-        comparisons = float(rows * (cols - 1) + (rows - 1) * cols)
-        if comparisons <= 0:
-            return 1.0
-
-        normalised = min(1.0, energy / (comparisons + 1e-9))
-        return 1.0 + normalised
-
-    # ------------------------------------------------------------------
-    # Internal helpers
-
-    @staticmethod
-    def _coerce_matrix(data: Sequence[Sequence[float]]) -> List[List[float]]:
-        if not isinstance(data, Sequence):
-            return [[float(data)]]
-
-        if not data:
-            return []
-
-        first = data[0]
-        if isinstance(first, Sequence) and not isinstance(first, (str, bytes)):
-            return [[float(value) for value in row] for row in data]  # type: ignore[arg-type]
-
-        return [[float(value) for value in data]]  # type: ignore[arg-type]
-
-    @staticmethod
-    def _gradient_energy(matrix: List[List[float]]) -> float:
-        rows = len(matrix)
-        if rows == 0:
-            return 0.0
-        cols = len(matrix[0]) if matrix[0] else 0
-        if cols == 0:
-            return 0.0
-
-        energy = 0.0
-        for r in range(rows):
-            for c in range(cols):
-                value = matrix[r][c]
-                if c + 1 < cols:
-                    diff = matrix[r][c + 1] - value
-                    energy += diff * diff
-                if r + 1 < rows:
-                    diff = matrix[r + 1][c] - value
-                    energy += diff * diff
-        return energy
-=======
     @staticmethod
     def _calculate_hausdorff_dimension(surface: Sequence[Sequence[float]]) -> float:
         """Estimate fractal dimension using a simple box-counting approach."""
@@ -952,4 +850,3 @@
                     count += 1
 
         return count
->>>>>>> ece2d0b4
