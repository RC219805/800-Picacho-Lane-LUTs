import argparse
import importlib.util
import sys
from pathlib import Path
from types import ModuleType

import pytest


def load_module() -> ModuleType:
    module_path = Path(__file__).resolve().parent.parent / "luxury_video_master_grader.py"
    spec = importlib.util.spec_from_file_location("luxury_video_master_grader", module_path)
    module = importlib.util.module_from_spec(spec)
    assert spec and spec.loader  # for mypy
    sys.modules[spec.name] = module
    spec.loader.exec_module(module)
    return module


MODULE = load_module()
assess_frame_rate = MODULE.assess_frame_rate
build_command = MODULE.build_command
build_filter_graph = MODULE.build_filter_graph
determine_color_metadata = MODULE.determine_color_metadata
plan_tone_mapping = MODULE.plan_tone_mapping
summarize_probe = MODULE.summarize_probe
<<<<<<< HEAD
=======
parse_arguments = MODULE.parse_arguments
>>>>>>> 6a1fc52b


def test_assess_frame_rate_respects_user_override():
    probe = {"streams": [{"codec_type": "video"}]}

    plan = assess_frame_rate(probe, "25", tolerance=0.05)

    assert plan.target == "25/1"
    assert "override" in plan.note


def test_assess_frame_rate_detects_vfr():
    probe = {
        "streams": [
            {
                "codec_type": "video",
                "avg_frame_rate": "30000/1001",
                "r_frame_rate": "24000/1001",
            }
        ]
    }

    plan = assess_frame_rate(probe, None, tolerance=0.05)

    assert plan.target == "30000/1001"
    assert "variable frame-rate" in plan.note


def test_assess_frame_rate_conforms_off_standard():
    probe = {
        "streams": [
            {
                "codec_type": "video",
                "avg_frame_rate": "48/1",
                "r_frame_rate": "48/1",
            }
        ]
    }

    plan = assess_frame_rate(probe, None, tolerance=0.05)

    assert plan.target == "50/1"
    assert "off-standard" in plan.note


def test_assess_frame_rate_preserves_within_tolerance():
    probe = {
        "streams": [
            {
                "codec_type": "video",
                "avg_frame_rate": "30000/1001",
                "r_frame_rate": "30000/1001",
            }
        ]
    }

    plan = assess_frame_rate(probe, None, tolerance=0.05)

    assert plan.target is None
    assert "preserving timing" in plan.note


def test_build_filter_graph_includes_optional_nodes(tmp_path):
    lut_path = tmp_path / "dummy.cube"
    lut_path.write_text("# dummy LUT\n")

    config = {
        "lut": lut_path,
        "contrast": 1.05,
        "saturation": 1.02,
        "gamma": 0.98,
        "brightness": 0.01,
        "warmth": 0.9,
        "cool": -0.7,
        "lut_strength": 0.6,
        "denoise": "medium",
        "sharpen": "soft",
        "grain": 3.5,
        "target_fps": "24000/1001",
        "tone_map": "hable",
        "tone_map_peak": 1200.0,
        "tone_map_desat": 0.25,
        "deband": "medium",
        "halation_intensity": 0.4,
        "halation_radius": 20.0,
    }

    graph, output_label = build_filter_graph(config)

    assert output_label == "vout"
    assert f"lut3d=file={lut_path}:interp=tetrahedral" in graph
    assert "hqdn3d=luma_spatial=2.8" in graph
    assert "eq=contrast=1.0500:saturation=1.0200:gamma=0.9800:brightness=0.0100" in graph
    assert "colorbalance=rm=0.5000:gm=0.0000:bm=-0.5000" in graph
    assert "blend=all_expr='A*(1-0.6000)+B*0.6000'" in graph
    assert "unsharp=luma_msize_x=7" in graph
    assert "noise=alls=3.50:allf=t+u" in graph
    assert "zscale=transfer=linear:npl=1200.0000" in graph
<<<<<<< HEAD
    assert "tonemap=tonemap=hable:peak=1200.0000:desat=0.2500" in graph
    assert "zscale=transfer=bt709:primaries=bt709:matrix=bt709:range=tv" in graph
    assert "tonemap_desat" not in graph
=======
    assert "tonemap=hable:peak=1200.0000:desat=0.2500" in graph
    assert graph.count("zscale=primaries=bt709:transfer=bt709:matrix=bt709:range=tv") == 1
    assert "tonemap_desat=" not in graph
    assert "tonemap_param=" not in graph
>>>>>>> 6a1fc52b
    assert "gradfun=strength=0.70:radius=16" in graph
    assert "gblur=sigma=20.0000" in graph
    assert "blend=all_mode='screen':all_opacity=0.4000" in graph
    assert "fps=fps=24000/1001" in graph


def test_build_filter_graph_rejects_unknown_denoise(tmp_path):
    lut_path = tmp_path / "dummy.cube"
    lut_path.write_text("# dummy LUT\n")

    config = {
        "lut": lut_path,
        "denoise": "extreme",
    }

    with pytest.raises(ValueError):
        build_filter_graph(config)


def test_build_filter_graph_rejects_unknown_deband(tmp_path):
    lut_path = tmp_path / "dummy.cube"
    lut_path.write_text("# dummy LUT\n")

    config = {
        "lut": lut_path,
        "deband": "impossible",
    }

    with pytest.raises(ValueError):
        build_filter_graph(config)


def make_tone_args(**overrides):
    defaults = {
        "tone_map": "auto",
        "tone_map_peak": 1000.0,
        "tone_map_desat": 0.1,
    }
    defaults.update(overrides)
    return argparse.Namespace(**defaults)


def test_plan_tone_mapping_detects_hdr():
    args = make_tone_args()
    probe = {
        "streams": [
            {
                "codec_type": "video",
                "color_trc": "smpte2084",
                "color_primaries": "bt2020",
                "colorspace": "bt2020nc",
            }
        ]
    }

    plan = plan_tone_mapping(args, probe)

    assert plan.enabled
    assert plan.config["tone_map"] == "hable"
    assert plan.metadata == ("bt709", "bt709", "bt709")
    assert "detected" in plan.note


def test_plan_tone_mapping_respects_off():
    args = make_tone_args(tone_map="off")
    probe = {"streams": [{"codec_type": "video"}]}

    plan = plan_tone_mapping(args, probe)

    assert not plan.enabled
    assert "disabled" in plan.note.lower()


def test_plan_tone_mapping_forced_override_on_sdr():
    args = make_tone_args(tone_map="mobius", tone_map_peak=1500.0, tone_map_desat=0.2)
    probe = {"streams": [{"codec_type": "video", "color_trc": "bt709"}]}

    plan = plan_tone_mapping(args, probe)

    assert plan.enabled
    assert plan.config["tone_map"] == "mobius"
    assert "forced" in plan.note.lower()


def test_determine_color_metadata_prioritises_explicit():
    args = argparse.Namespace(
        color_primaries="bt709",
        color_transfer="smpte2084",
        color_space="bt2020nc",
        color_from_source=False,
    )
    probe = {"streams": []}

    assert determine_color_metadata(args, probe) == ("bt709", "smpte2084", "bt2020nc")


def test_determine_color_metadata_from_source_filters_unknown():
    args = argparse.Namespace(
        color_primaries=None,
        color_transfer=None,
        color_space=None,
        color_from_source=True,
    )
    probe = {
        "streams": [
            {
                "codec_type": "video",
                "color_primaries": "bt2020",
                "color_trc": "unknown",
                "colorspace": "bt2020nc",
            }
        ]
    }

    assert determine_color_metadata(args, probe) == ("bt2020", None, "bt2020nc")


def test_determine_color_metadata_normalises_unspecified():
    args = argparse.Namespace(
        color_primaries=None,
        color_transfer=None,
        color_space=None,
        color_from_source=True,
    )
    probe = {
        "streams": [
            {
                "codec_type": "video",
                "color_primaries": "Unspecified",
                "color_trc": " SMPTE2084 ",
                "colorspace": "BT2020NC",
            }
        ]
    }

    assert determine_color_metadata(args, probe) == (None, "smpte2084", "bt2020nc")


def test_determine_color_metadata_defaults_to_none_when_missing():
    args = argparse.Namespace(
        color_primaries=None,
        color_transfer=None,
        color_space=None,
        color_from_source=True,
    )
    probe = {"streams": []}

    assert determine_color_metadata(args, probe) == (None, None, None)


def test_build_command_includes_expected_arguments(tmp_path):
    input_path = tmp_path / "input.mov"
    output_path = tmp_path / "output.mov"

    cmd = build_command(
        input_path,
        output_path,
        "graph",
        "vout",
        overwrite=True,
        video_codec="prores_ks",
        prores_profile=3,
        bitrate="500M",
        audio_codec="pcm_s24le",
        audio_bitrate="320k",
        threads=8,
        log_level="warning",
        preview_frames=10,
        vsync="cfr",
        color_primaries="bt2020",
        color_transfer="smpte2084",
        color_space="bt2020nc",
    )

    assert cmd[0] == "ffmpeg"
    assert "-y" in cmd
    assert cmd.count("-color_primaries") == 1
    assert cmd[-1] == str(output_path)
    assert "-filter_complex" in cmd and "graph" in cmd
    assert "-profile:v" in cmd
    assert "-pix_fmt" in cmd
    assert "-b:v" in cmd
    assert "-b:a" in cmd
    assert "-threads" in cmd
    assert "-frames:v" in cmd
    assert "-vsync" in cmd and "cfr" in cmd
    assert "-color_trc" in cmd and "smpte2084" in cmd
    assert "-colorspace" in cmd and "bt2020nc" in cmd


def test_summarize_probe_ignores_non_descriptive_color_tags():
    probe = {
        "format": {"duration": "10.0"},
        "streams": [
            {
                "codec_type": "video",
                "codec_name": "prores",
                "width": 3840,
                "height": 2160,
                "avg_frame_rate": "24/1",
                "color_primaries": "unknown",
                "color_trc": "unspecified",
                "colorspace": "BT709",
            }
        ],
    }

    summary = summarize_probe(probe)

    assert "space=bt709" in summary
    assert "primaries" not in summary
<<<<<<< HEAD
    assert "trc=" not in summary
=======
    assert "trc=" not in summary


def test_parse_arguments_requires_input_and_output(capsys):
    with pytest.raises(SystemExit) as exc:
        parse_arguments([])

    assert exc.value.code == 2
    captured = capsys.readouterr()
    assert "the following arguments are required: input_video, output_video" in captured.err


def test_parse_arguments_list_presets_exits_early(capsys):
    with pytest.raises(SystemExit) as exc:
        parse_arguments(["--list-presets"])

    assert exc.value.code == 0
    captured = capsys.readouterr()
    assert "Available presets:" in captured.out
    for preset_key in MODULE.PRESETS:
        assert f"- {preset_key}:" in captured.out
>>>>>>> 6a1fc52b
<|MERGE_RESOLUTION|>--- conflicted
+++ resolved
@@ -24,10 +24,7 @@
 determine_color_metadata = MODULE.determine_color_metadata
 plan_tone_mapping = MODULE.plan_tone_mapping
 summarize_probe = MODULE.summarize_probe
-<<<<<<< HEAD
-=======
 parse_arguments = MODULE.parse_arguments
->>>>>>> 6a1fc52b
 
 
 def test_assess_frame_rate_respects_user_override():
@@ -126,16 +123,10 @@
     assert "unsharp=luma_msize_x=7" in graph
     assert "noise=alls=3.50:allf=t+u" in graph
     assert "zscale=transfer=linear:npl=1200.0000" in graph
-<<<<<<< HEAD
-    assert "tonemap=tonemap=hable:peak=1200.0000:desat=0.2500" in graph
-    assert "zscale=transfer=bt709:primaries=bt709:matrix=bt709:range=tv" in graph
-    assert "tonemap_desat" not in graph
-=======
     assert "tonemap=hable:peak=1200.0000:desat=0.2500" in graph
     assert graph.count("zscale=primaries=bt709:transfer=bt709:matrix=bt709:range=tv") == 1
     assert "tonemap_desat=" not in graph
     assert "tonemap_param=" not in graph
->>>>>>> 6a1fc52b
     assert "gradfun=strength=0.70:radius=16" in graph
     assert "gblur=sigma=20.0000" in graph
     assert "blend=all_mode='screen':all_opacity=0.4000" in graph
@@ -251,27 +242,6 @@
     }
 
     assert determine_color_metadata(args, probe) == ("bt2020", None, "bt2020nc")
-
-
-def test_determine_color_metadata_normalises_unspecified():
-    args = argparse.Namespace(
-        color_primaries=None,
-        color_transfer=None,
-        color_space=None,
-        color_from_source=True,
-    )
-    probe = {
-        "streams": [
-            {
-                "codec_type": "video",
-                "color_primaries": "Unspecified",
-                "color_trc": " SMPTE2084 ",
-                "colorspace": "BT2020NC",
-            }
-        ]
-    }
-
-    assert determine_color_metadata(args, probe) == (None, "smpte2084", "bt2020nc")
 
 
 def test_determine_color_metadata_defaults_to_none_when_missing():
@@ -347,9 +317,6 @@
 
     assert "space=bt709" in summary
     assert "primaries" not in summary
-<<<<<<< HEAD
-    assert "trc=" not in summary
-=======
     assert "trc=" not in summary
 
 
@@ -370,5 +337,4 @@
     captured = capsys.readouterr()
     assert "Available presets:" in captured.out
     for preset_key in MODULE.PRESETS:
-        assert f"- {preset_key}:" in captured.out
->>>>>>> 6a1fc52b
+        assert f"- {preset_key}:" in captured.out